--- conflicted
+++ resolved
@@ -5,16 +5,10 @@
     android:layout_width="match_parent"
     android:layout_height="?actionBarSize"
     android:background="?colorPrimary"
-<<<<<<< HEAD
     android:contentInsetStart="0dp"
-    android:popupTheme="@style/ThemeOverlay.ToolbarMenu"
     android:theme="@style/ThemeOverlay.AppCompat.Dark.ActionBar"
     app:contentInsetStart="0dp"
-    app:layout_collapseMode="parallax"
-=======
-    android:theme="@style/ThemeOverlay.AppCompat.Dark.ActionBar"
     app:popupTheme="@style/ThemeOverlay.AppCompat.Light"
->>>>>>> b4beb784
     app:titleTextAppearance="@style/ToolbarTextAppearance">
 
     <ImageView
