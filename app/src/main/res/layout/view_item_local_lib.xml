<LinearLayout xmlns:android="http://schemas.android.com/apk/res/android"
    xmlns:app="http://schemas.android.com/apk/res-auto"
    xmlns:tools="http://schemas.android.com/tools"
    android:layout_width="match_parent"
    android:layout_height="wrap_content"
    android:layout_marginEnd="16dp"
    android:layout_marginStart="16dp"
    android:layout_marginTop="5dp">

<<<<<<< HEAD
    <com.google.android.material.card.MaterialCardView
        android:id="@+id/card"
        style="?attr/materialCardViewFilledStyle"
        android:layout_width="match_parent"
        android:layout_height="wrap_content"
        android:layout_marginHorizontal="8dp"
        android:layout_marginVertical="4dp"
        android:clickable="true"
        android:focusable="true"
        app:cardBackgroundColor="@android:color/transparent"
        app:cardCornerRadius="24dp">

        <androidx.constraintlayout.widget.ConstraintLayout
            android:layout_width="match_parent"
            android:layout_height="wrap_content"
            android:paddingEnd="8dp"
            android:paddingStart="20dp"
            android:paddingVertical="12dp">

            <TextView
                android:id="@+id/library_name"
                android:layout_width="0dp"
                android:layout_height="wrap_content"
                android:ellipsize="marquee"
                android:singleLine="true"
                android:textAppearance="?attr/textAppearanceBodyLarge"
                android:textColor="?attr/colorOnSurface"
                app:layout_constraintEnd_toStartOf="@id/checkbox"
                app:layout_constraintStart_toStartOf="parent"
                app:layout_constraintBottom_toTopOf="@id/library_size"
                tools:text="appcompat-v1.7.0" />

            <TextView
                android:id="@+id/library_size"
                android:layout_width="0dp"
                android:layout_height="wrap_content"
                android:layout_marginTop="2dp"
                android:textAppearance="?attr/textAppearanceBodyMedium"
                android:textColor="?attr/colorOnSurfaceVariant"
                app:layout_constraintEnd_toStartOf="@id/checkbox"
                app:layout_constraintStart_toStartOf="parent"
                app:layout_constraintTop_toBottomOf="@id/library_name"
                tools:text="3.4 KB" />

            <CheckBox
                android:id="@+id/checkbox"
                android:layout_width="wrap_content"
                android:layout_height="0dp"
                app:layout_constraintBottom_toBottomOf="parent"
                app:layout_constraintEnd_toStartOf="@id/img_delete"
                app:layout_constraintTop_toTopOf="parent" />

            <ImageView
                android:id="@+id/img_delete"
                android:layout_width="32dp"
                android:layout_height="32dp"
                android:background="?attr/selectableItemBackgroundBorderless"
                android:focusable="true"
                android:clickable="true"
                android:scaleType="centerInside"
                android:src="@drawable/ic_more_vert_grey600_24dp"
                app:layout_constraintBottom_toBottomOf="parent"
                app:layout_constraintEnd_toEndOf="parent"
                app:layout_constraintTop_toTopOf="parent"
                app:tint="?attr/colorControlNormal" />

        </androidx.constraintlayout.widget.ConstraintLayout>

    </com.google.android.material.card.MaterialCardView>
</FrameLayout>
=======
    <LinearLayout
        android:layout_width="match_parent"
        android:layout_height="wrap_content"
        android:orientation="horizontal">

        <CheckBox
            android:id="@+id/checkbox_content"
            android:layout_width="0dp"
            android:layout_height="wrap_content"
            android:layout_margin="8dp"
            android:layout_weight="1"
            android:paddingStart="8dp"
            android:textAppearance="?attr/textAppearanceBodyLarge"
            tools:text="com.sketchware.pro:1.0.0" />

        <ImageView
            android:id="@+id/img_delete"
            android:layout_width="32dp"
            android:layout_height="32dp"
            android:layout_marginEnd="8dp"
            android:layout_gravity="center"
            android:background="?attr/selectableItemBackgroundBorderless"
            android:focusable="true"
            android:clickable="true"
            android:padding="4dp"
            android:scaleType="fitCenter"
            android:src="@drawable/ic_more_vert_grey600_24dp"
            app:tint="?attr/colorControlNormal" />

    </LinearLayout>
</LinearLayout>
>>>>>>> 74d638ca
<|MERGE_RESOLUTION|>--- conflicted
+++ resolved
@@ -7,7 +7,6 @@
     android:layout_marginStart="16dp"
     android:layout_marginTop="5dp">
 
-<<<<<<< HEAD
     <com.google.android.material.card.MaterialCardView
         android:id="@+id/card"
         style="?attr/materialCardViewFilledStyle"
@@ -77,37 +76,4 @@
         </androidx.constraintlayout.widget.ConstraintLayout>
 
     </com.google.android.material.card.MaterialCardView>
-</FrameLayout>
-=======
-    <LinearLayout
-        android:layout_width="match_parent"
-        android:layout_height="wrap_content"
-        android:orientation="horizontal">
-
-        <CheckBox
-            android:id="@+id/checkbox_content"
-            android:layout_width="0dp"
-            android:layout_height="wrap_content"
-            android:layout_margin="8dp"
-            android:layout_weight="1"
-            android:paddingStart="8dp"
-            android:textAppearance="?attr/textAppearanceBodyLarge"
-            tools:text="com.sketchware.pro:1.0.0" />
-
-        <ImageView
-            android:id="@+id/img_delete"
-            android:layout_width="32dp"
-            android:layout_height="32dp"
-            android:layout_marginEnd="8dp"
-            android:layout_gravity="center"
-            android:background="?attr/selectableItemBackgroundBorderless"
-            android:focusable="true"
-            android:clickable="true"
-            android:padding="4dp"
-            android:scaleType="fitCenter"
-            android:src="@drawable/ic_more_vert_grey600_24dp"
-            app:tint="?attr/colorControlNormal" />
-
-    </LinearLayout>
-</LinearLayout>
->>>>>>> 74d638ca
+</LinearLayout>