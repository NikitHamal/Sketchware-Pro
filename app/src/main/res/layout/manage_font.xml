--- conflicted
+++ resolved
@@ -8,11 +8,6 @@
     <com.google.android.material.appbar.AppBarLayout
         android:layout_width="match_parent"
         android:layout_height="wrap_content"
-<<<<<<< HEAD
-        android:background="?attr/colorSurface"
-        android:fitsSystemWindows="true"
-        app:liftOnScrollColor="@color/transparent">
-=======
         android:fitsSystemWindows="true">
 
         <com.google.android.material.appbar.CollapsingToolbarLayout
@@ -27,29 +22,13 @@
                 android:layout_height="?attr/actionBarSize"
                 app:layout_collapseMode="pin"
                 app:navigationIcon="?attr/homeAsUpIndicator"
-                app:title="Font Manager" />
-        </com.google.android.material.appbar.CollapsingToolbarLayout>
->>>>>>> 0764a2c2
-
-        <com.google.android.material.appbar.CollapsingToolbarLayout
-            android:id="@+id/collapsingToolbar"
-            android:layout_width="match_parent"
-<<<<<<< HEAD
-            android:layout_height="?attr/collapsingToolbarLayoutLargeSize"
-            android:fitsSystemWindows="true"
-            app:layout_scrollFlags="scroll|exitUntilCollapsed">
-
-            <com.google.android.material.appbar.MaterialToolbar
-                android:id="@+id/topAppBar"
-                android:layout_width="match_parent"
-                android:layout_height="?attr/actionBarSize"
-                app:layout_collapseMode="pin"
-                app:navigationIcon="?attr/homeAsUpIndicator"
                 app:title="@string/design_actionbar_title_manager_font" />
         </com.google.android.material.appbar.CollapsingToolbarLayout>
-=======
+
+        <com.google.android.material.tabs.TabLayout
+            android:id="@+id/tab_layout"
+            android:layout_width="match_parent"
             android:layout_height="wrap_content" />
->>>>>>> 0764a2c2
 
     </com.google.android.material.appbar.AppBarLayout>
 
@@ -57,30 +36,8 @@
         android:id="@+id/contentLayout"
         android:layout_width="match_parent"
         android:layout_height="match_parent"
-<<<<<<< HEAD
         android:orientation="vertical"
         app:layout_behavior="@string/appbar_scrolling_view_behavior">
-
-        <com.google.android.material.card.MaterialCardView
-            android:id="@+id/mainTabsCard"
-            android:layout_width="match_parent"
-            android:layout_height="wrap_content"
-            android:layout_marginHorizontal="16dp"
-            android:layout_marginTop="10dp"
-            android:clickable="true"
-            android:focusable="true"
-            android:layout_marginBottom="12dp"
-            app:cardBackgroundColor="?attr/colorSurfaceContainer"
-            app:cardCornerRadius="18dp"
-            app:strokeWidth="0.5dp">
-
-            <com.google.android.material.tabs.TabLayout
-                android:id="@+id/tab_layout"
-                style="@style/TabLayoutStyle"
-                android:layout_width="match_parent"
-                android:layout_height="wrap_content" />
-
-        </com.google.android.material.card.MaterialCardView>
 
         <androidx.viewpager.widget.ViewPager
             android:id="@+id/view_pager"
@@ -89,16 +46,11 @@
             android:layout_height="match_parent" />
 
     </LinearLayout>
-=======
-        app:layout_behavior="@string/appbar_scrolling_view_behavior" />
->>>>>>> 0764a2c2
 
     <LinearLayout
         android:layout_width="match_parent"
         android:layout_height="wrap_content"
-        android:layout_gravity="bottom"
         android:orientation="vertical"
-<<<<<<< HEAD
         app:layout_anchor="@id/contentLayout"
         app:layout_anchorGravity="bottom|end">
 
@@ -165,9 +117,7 @@
                     android:layout_height="wrap_content"
                     android:text="@string/cancel"
                     android:layout_marginHorizontal="4dp"
-                    android:layout_weight="1"
-                    android:textSize="@dimen/text_size_button_material"
-                    app:cornerRadius="15dp" />
+                    android:layout_weight="1" />
 
                 <com.google.android.material.button.MaterialButton
                     android:id="@+id/btn_delete"
@@ -175,15 +125,10 @@
                     android:layout_height="wrap_content"
                     android:text="@string/common_word_delete"
                     android:layout_marginHorizontal="4dp"
-                    android:layout_weight="1"
-                    android:textSize="@dimen/text_size_button_material"
-                    app:cornerRadius="15dp" />
+                    android:layout_weight="1" />
             </LinearLayout>
         </com.google.android.material.card.MaterialCardView>
 
     </LinearLayout>
 
-=======
-        android:visibility="gone" />
->>>>>>> 0764a2c2
 </androidx.coordinatorlayout.widget.CoordinatorLayout>