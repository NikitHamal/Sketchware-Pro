--- conflicted
+++ resolved
@@ -1,31 +1,3 @@
-<<<<<<< HEAD
-<LinearLayout xmlns:android="http://schemas.android.com/apk/res/android"
-    xmlns:app="http://schemas.android.com/apk/res-auto"
-    android:layout_width="match_parent"
-    android:layout_height="match_parent"
-    android:orientation="vertical">
-
-    <androidx.cardview.widget.CardView
-        android:layout_width="match_parent"
-        android:layout_height="wrap_content"
-        android:layout_margin="6dp"
-        android:background="#ffffffff"
-        android:orientation="vertical"
-        app:cardCornerRadius="5dp"
-        app:cardElevation="4dp">
-
-        <ScrollView
-            android:layout_width="match_parent"
-            android:layout_height="wrap_content"
-            android:orientation="vertical"
-            android:padding="8dp">
-
-            <LinearLayout
-                android:layout_width="match_parent"
-                android:layout_height="wrap_content"
-                android:orientation="vertical"
-                android:padding="8dp">
-=======
 <?xml version="1.0" encoding="utf-8"?>
 <LinearLayout xmlns:android="http://schemas.android.com/apk/res/android"
     xmlns:app="http://schemas.android.com/apk/res-auto"
@@ -53,76 +25,12 @@
                 android:layout_height="wrap_content"
                 android:orientation="vertical"
                 android:padding="8.0dip">
->>>>>>> 7a2f7cfe
 
                 <TextView
                     android:layout_width="wrap_content"
                     android:layout_height="wrap_content"
                     android:layout_gravity="center"
                     android:focusable="false"
-<<<<<<< HEAD
-                    android:padding="8dp"
-                    android:text="New Listener"
-                    android:textColor="#ff2196f3"
-                    android:textSize="18sp"
-                    android:textStyle="bold" />
-
-                <com.google.android.material.textfield.TextInputLayout
-                    android:layout_width="match_parent"
-                    android:layout_height="wrap_content"
-                    android:layout_margin="3dp"
-                    android:gravity="center"
-                    android:orientation="vertical"
-                    android:padding="4dp">
-
-                    <EditText
-                        android:id="@id/name"
-                        android:layout_width="match_parent"
-                        android:layout_height="wrap_content"
-                        android:hint="name"
-                        android:padding="8dp"
-                        android:textColor="#ff000000"
-                        android:textColorHint="#ff607d8b"
-                        android:textSize="16sp" />
-                </com.google.android.material.textfield.TextInputLayout>
-
-                <com.google.android.material.textfield.TextInputLayout
-                    android:layout_width="match_parent"
-                    android:layout_height="wrap_content"
-                    android:layout_margin="3dp"
-                    android:gravity="center"
-                    android:orientation="vertical"
-                    android:padding="4dp">
-
-                    <EditText
-                        android:id="@id/customimport"
-                        android:layout_width="match_parent"
-                        android:layout_height="wrap_content"
-                        android:hint="custom import"
-                        android:padding="8dp"
-                        android:textColor="#ff000000"
-                        android:textColorHint="#ff607d8b"
-                        android:textSize="16sp" />
-                </com.google.android.material.textfield.TextInputLayout>
-
-                <com.google.android.material.textfield.TextInputLayout
-                    android:layout_width="match_parent"
-                    android:layout_height="wrap_content"
-                    android:layout_margin="3dp"
-                    android:gravity="center"
-                    android:orientation="vertical"
-                    android:padding="4dp">
-
-                    <EditText
-                        android:id="@id/code"
-                        android:layout_width="match_parent"
-                        android:layout_height="wrap_content"
-                        android:hint="Code (### => variable name)"
-                        android:padding="8dp"
-                        android:textColor="#ff000000"
-                        android:textColorHint="#ff607d8b"
-                        android:textSize="16sp" />
-=======
                     android:padding="8.0dip"
                     android:text="New Listener"
                     android:textColor="#ff2196f3"
@@ -184,23 +92,11 @@
                         android:textColor="#ff000000"
                         android:textColorHint="#ff607d8b"
                         android:textSize="16.0sp" />
->>>>>>> 7a2f7cfe
                 </com.google.android.material.textfield.TextInputLayout>
 
                 <CheckBox
                     android:id="@id/separate"
                     android:layout_width="wrap_content"
-<<<<<<< HEAD
-                    android:layout_height="match_parent"
-                    android:gravity="center"
-                    android:padding="8dp"
-                    android:text="Independent class/method"
-                    android:textColor="#ff616161"
-                    android:textSize="16sp" />
-
-                <LinearLayout
-                    android:layout_width="match_parent"
-=======
                     android:layout_height="fill_parent"
                     android:gravity="center"
                     android:padding="8.0dip"
@@ -210,30 +106,11 @@
 
                 <LinearLayout
                     android:layout_width="fill_parent"
->>>>>>> 7a2f7cfe
                     android:layout_height="wrap_content"
                     android:orientation="horizontal">
 
                     <LinearLayout
                         android:layout_width="wrap_content"
-<<<<<<< HEAD
-                        android:layout_height="match_parent"
-                        android:layout_weight="1"
-                        android:gravity="center"
-                        android:orientation="vertical"
-                        android:padding="4dp">
-
-                        <TextView
-                            android:id="@id/cancel"
-                            android:layout_width="match_parent"
-                            android:layout_height="wrap_content"
-                            android:focusable="false"
-                            android:gravity="center"
-                            android:padding="8dp"
-                            android:text="Cancel"
-                            android:textColor="#ff616161"
-                            android:textSize="14sp"
-=======
                         android:layout_height="fill_parent"
                         android:layout_weight="1.0"
                         android:gravity="center"
@@ -250,29 +127,11 @@
                             android:text="Cancel"
                             android:textColor="#ff616161"
                             android:textSize="14.0sp"
->>>>>>> 7a2f7cfe
                             android:textStyle="bold" />
                     </LinearLayout>
 
                     <LinearLayout
                         android:layout_width="wrap_content"
-<<<<<<< HEAD
-                        android:layout_height="match_parent"
-                        android:layout_weight="1"
-                        android:orientation="vertical"
-                        android:padding="4dp">
-
-                        <TextView
-                            android:id="@id/save"
-                            android:layout_width="match_parent"
-                            android:layout_height="wrap_content"
-                            android:focusable="false"
-                            android:gravity="center"
-                            android:padding="8dp"
-                            android:text="Save"
-                            android:textColor="#ff2196f3"
-                            android:textSize="14sp"
-=======
                         android:layout_height="fill_parent"
                         android:layout_weight="1.0"
                         android:orientation="vertical"
@@ -288,7 +147,6 @@
                             android:text="Save"
                             android:textColor="#ff2196f3"
                             android:textSize="14.0sp"
->>>>>>> 7a2f7cfe
                             android:textStyle="bold" />
                     </LinearLayout>
                 </LinearLayout>
