<androidx.swiperefreshlayout.widget.SwipeRefreshLayout xmlns:android="http://schemas.android.com/apk/res/android"
    xmlns:app="http://schemas.android.com/apk/res-auto"
    xmlns:tools="http://schemas.android.com/tools"
    android:id="@+id/swipe_refresh"
    android:layout_width="match_parent"
    android:layout_height="match_parent">

    <RelativeLayout
        android:layout_width="match_parent"
        android:layout_height="match_parent"
        android:gravity="center">

        <androidx.core.widget.NestedScrollView
            android:id="@+id/nested_scroll"
            android:layout_width="match_parent"
            android:layout_height="match_parent"
            android:fadingEdgeLength="30dp"
            android:fillViewport="true"
            android:requiresFadingEdge="vertical">

            <LinearLayout
                android:layout_width="match_parent"
                android:layout_height="match_parent"
                android:orientation="vertical">

                <FrameLayout
                    android:id="@+id/special_action_container"
                    android:layout_width="match_parent"
                    android:layout_height="wrap_content">

                    <include
                        android:id="@+id/special_action"
                        layout="@layout/myprojects_item_special" />
                </FrameLayout>

                <LinearLayout
                    android:layout_width="match_parent"
                    android:layout_height="match_parent"
<<<<<<< HEAD
                    android:orientation="vertical">

=======
                    android:layout_marginTop="8dp"
                    app:cardBackgroundColor="?attr/colorSurfaceContainerLowest"
                    app:shapeAppearanceOverlay="@style/ShapeAppearanceOverlay.Material3.Corner.Top">
>>>>>>> 61d85d9e

                    <LinearLayout
                        android:id="@+id/title_container"
                        android:layout_width="match_parent"
                        android:layout_height="wrap_content"
                        android:layout_marginStart="16dp"
                        android:layout_marginTop="8dp"
                        android:layout_marginEnd="4dp"
                        android:layout_marginBottom="4dp"
                        android:gravity="center_vertical"
                        android:orientation="horizontal">

                        <TextView
                            android:layout_width="0dp"
                            android:layout_height="wrap_content"
                            android:layout_weight="1"
                            android:text="Projects"
                            android:textAppearance="?attr/textAppearanceTitleLargeEmphasized" />

                        <ImageView
                            android:id="@+id/icon_sort"
                            android:layout_width="@dimen/mtrl_min_touch_target_size"
                            android:layout_height="@dimen/mtrl_min_touch_target_size"
                            android:background="?attr/selectableItemBackgroundBorderless"
                            android:scaleType="centerInside"
                            app:srcCompat="@drawable/ic_mtrl_sort" />
                    </LinearLayout>

                    <FrameLayout
                        android:id="@+id/loading_container"
                        android:layout_width="match_parent"
                        android:layout_height="match_parent">

                        <com.google.android.material.loadingindicator.LoadingIndicator
                            android:layout_width="wrap_content"
                            android:layout_height="wrap_content"
                            android:layout_gravity="center"
                            android:indeterminate="true"
                            app:indicatorSize="64dp" />
                    </FrameLayout>

                    <androidx.recyclerview.widget.RecyclerView
                            android:id="@+id/myprojects"
                            android:layout_width="match_parent"
                            android:layout_height="match_parent"
                            android:clipToPadding="false"
                            android:nestedScrollingEnabled="true"
                            android:paddingBottom="96dp"
                            android:splitMotionEvents="false"
                            android:transitionGroup="true"
                            android:visibility="gone"
                            app:layoutManager="androidx.recyclerview.widget.LinearLayoutManager"
                            tools:listitem="@layout/myprojects_item"
                            tools:visibility="visible" />
                </LinearLayout>
            </LinearLayout>
        </androidx.core.widget.NestedScrollView>

    </RelativeLayout>
</androidx.swiperefreshlayout.widget.SwipeRefreshLayout><|MERGE_RESOLUTION|>--- conflicted
+++ resolved
@@ -3,7 +3,8 @@
     xmlns:tools="http://schemas.android.com/tools"
     android:id="@+id/swipe_refresh"
     android:layout_width="match_parent"
-    android:layout_height="match_parent">
+    android:layout_height="match_parent"
+    android:background="?colorSurface">
 
     <RelativeLayout
         android:layout_width="match_parent"
@@ -14,8 +15,8 @@
             android:id="@+id/nested_scroll"
             android:layout_width="match_parent"
             android:layout_height="match_parent"
+            android:fillViewport="true"
             android:fadingEdgeLength="30dp"
-            android:fillViewport="true"
             android:requiresFadingEdge="vertical">
 
             <LinearLayout
@@ -36,23 +37,15 @@
                 <LinearLayout
                     android:layout_width="match_parent"
                     android:layout_height="match_parent"
-<<<<<<< HEAD
                     android:orientation="vertical">
-
-=======
-                    android:layout_marginTop="8dp"
-                    app:cardBackgroundColor="?attr/colorSurfaceContainerLowest"
-                    app:shapeAppearanceOverlay="@style/ShapeAppearanceOverlay.Material3.Corner.Top">
->>>>>>> 61d85d9e
 
                     <LinearLayout
                         android:id="@+id/title_container"
                         android:layout_width="match_parent"
                         android:layout_height="wrap_content"
                         android:layout_marginStart="16dp"
-                        android:layout_marginTop="8dp"
                         android:layout_marginEnd="4dp"
-                        android:layout_marginBottom="4dp"
+                        android:layout_marginVertical="6dp"
                         android:gravity="center_vertical"
                         android:orientation="horizontal">
 
@@ -77,12 +70,16 @@
                         android:layout_width="match_parent"
                         android:layout_height="match_parent">
 
-                        <com.google.android.material.loadingindicator.LoadingIndicator
+                        <com.google.android.material.progressindicator.CircularProgressIndicator
+                            style="@style/Widget.Material3Expressive.CircularProgressIndicator.Wavy"
                             android:layout_width="wrap_content"
                             android:layout_height="wrap_content"
                             android:layout_gravity="center"
+                            android:layout_marginBottom="80dp"
                             android:indeterminate="true"
-                            app:indicatorSize="64dp" />
+                            app:indicatorSize="64dp"
+                            app:waveAmplitude="2dp"
+                            app:wavelength="20dp" />
                     </FrameLayout>
 
                     <androidx.recyclerview.widget.RecyclerView
