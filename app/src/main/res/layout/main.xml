<?xml version="1.0" encoding="utf-8"?>
<androidx.drawerlayout.widget.DrawerLayout xmlns:android="http://schemas.android.com/apk/res/android"
    xmlns:app="http://schemas.android.com/apk/res-auto"
    xmlns:tools="http://schemas.android.com/tools"
    android:id="@id/drawer_layout"
    android:layout_width="match_parent"
    android:layout_height="match_parent">

    <androidx.coordinatorlayout.widget.CoordinatorLayout
        android:id="@id/layout_coordinator"
        android:layout_width="match_parent"
        android:layout_height="match_parent">

        <com.google.android.material.appbar.AppBarLayout
            android:layout_width="match_parent"
            android:layout_height="wrap_content"
            app:elevation="0dp"
            app:liftOnScroll="false">

            <include layout="@layout/toolbar" />
        </com.google.android.material.appbar.AppBarLayout>

        <androidx.fragment.app.FragmentContainerView
            android:id="@+id/content"
            android:background="@android:color/white"
            android:layout_width="match_parent"
            android:layout_height="match_parent"
<<<<<<< HEAD
=======
            android:name="com.besome.sketch.ProjectsFragment"
>>>>>>> 1915116d
            app:layout_behavior="@string/appbar_scrolling_view_behavior" />

        <com.google.android.material.floatingactionbutton.FloatingActionButton
            android:id="@+id/create_new_project"
            android:layout_width="wrap_content"
            android:layout_height="wrap_content"
            android:layout_gravity="end|bottom"
            android:layout_margin="16dp"
            android:src="@drawable/plus_96"
            tools:ignore="ContentDescription" />
    </androidx.coordinatorlayout.widget.CoordinatorLayout>

    <com.besome.sketch.MainDrawer
        android:id="@id/left_drawer"
        android:layout_width="wrap_content"
        android:layout_height="match_parent"
        android:layout_gravity="start" />
</androidx.drawerlayout.widget.DrawerLayout><|MERGE_RESOLUTION|>--- conflicted
+++ resolved
@@ -25,10 +25,7 @@
             android:background="@android:color/white"
             android:layout_width="match_parent"
             android:layout_height="match_parent"
-<<<<<<< HEAD
-=======
             android:name="com.besome.sketch.ProjectsFragment"
->>>>>>> 1915116d
             app:layout_behavior="@string/appbar_scrolling_view_behavior" />
 
         <com.google.android.material.floatingactionbutton.FloatingActionButton
