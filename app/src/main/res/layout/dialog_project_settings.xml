<?xml version="1.0" encoding="utf-8"?>
<LinearLayout xmlns:android="http://schemas.android.com/apk/res/android"
    xmlns:app="http://schemas.android.com/apk/res-auto"
    android:layout_width="match_parent"
    android:layout_height="match_parent"
    android:orientation="vertical"
<<<<<<< HEAD
    android:paddingBottom="16dp"
    android:paddingEnd="16dp"
    android:paddingStart="16dp">

    <com.google.android.material.bottomsheet.BottomSheetDragHandleView
        android:id="@+id/drag_handle"
        android:layout_width="match_parent"
        android:layout_height="wrap_content" />
=======
    android:padding="15dp">

    <View
        android:layout_width="50dp"
        android:layout_height="5dp"
        android:layout_gravity="center_horizontal"
        android:background="@drawable/rounded_bottom_sheet_slider" />
>>>>>>> 0764a2c2

    <ScrollView
        android:id="@+id/preference_scroller"
        android:layout_width="match_parent"
        android:layout_height="0dp"
        android:layout_weight="1"
<<<<<<< HEAD
        android:layout_marginTop="8dp">
=======
        android:layout_marginTop="20dp">
>>>>>>> 0764a2c2

        <LinearLayout
            android:id="@+id/preference_container"
            android:layout_width="match_parent"
            android:layout_height="wrap_content"
            android:orientation="vertical"
            android:paddingHorizontal="8dp">

            <com.google.android.material.textfield.TextInputLayout
                android:id="@+id/til_minimum_sdk_version"
                android:layout_width="match_parent"
                android:layout_height="wrap_content"
                android:layout_marginTop="10dp">
<<<<<<< HEAD

                <com.google.android.material.textfield.TextInputEditText
                    android:id="@+id/et_minimum_sdk_version"
                    android:layout_width="match_parent"
                    android:layout_height="wrap_content"
                    android:hint="Minimum SDK version"
                    android:inputType="number" />
            </com.google.android.material.textfield.TextInputLayout>

            <com.google.android.material.textfield.TextInputLayout
                android:id="@+id/til_target_sdk_version"
                android:layout_width="match_parent"
                android:layout_height="wrap_content"
                android:layout_marginTop="10dp">

                <com.google.android.material.textfield.TextInputEditText
                    android:id="@+id/et_target_sdk_version"
                    android:layout_width="match_parent"
                    android:layout_height="wrap_content"
                    android:hint="Target SDK version"
=======

                <com.google.android.material.textfield.TextInputEditText
                    android:id="@+id/et_minimum_sdk_version"
                    android:layout_width="match_parent"
                    android:layout_height="wrap_content"
                    android:hint="Minimum SDK version"
>>>>>>> 0764a2c2
                    android:inputType="number" />
            </com.google.android.material.textfield.TextInputLayout>

            <com.google.android.material.textfield.TextInputLayout
<<<<<<< HEAD
                android:id="@+id/til_application_class_name"
                android:layout_width="match_parent"
                android:layout_height="wrap_content"
                android:layout_marginTop="10dp">

                <com.google.android.material.textfield.TextInputEditText
                    android:id="@+id/et_application_class_name"
                    android:layout_width="match_parent"
                    android:layout_height="wrap_content"
                    android:hint="Application class name"
                    android:inputType="text" />
            </com.google.android.material.textfield.TextInputLayout>


            <com.google.android.material.card.MaterialCardView
                style="?attr/materialCardViewFilledStyle"
                android:layout_width="match_parent"
                android:layout_height="wrap_content"
                android:layout_marginTop="10dp"
                app:cardBackgroundColor="?attr/colorSurfaceContainer"
                app:strokeWidth="0.5dp">

                <LinearLayout
                    android:layout_width="match_parent"
                    android:layout_height="wrap_content"
                    android:background="?selectableItemBackground"
                    android:orientation="vertical"
                    android:padding="12dp">

                    <com.google.android.material.materialswitch.MaterialSwitch
                        android:id="@+id/enable_viewbinding"
                        android:layout_width="match_parent"
                        android:layout_height="wrap_content"
                        android:minHeight="0dp"
                        android:text="Enable ViewBinding"
                        android:textStyle="bold" />

                    <TextView
                        android:layout_width="match_parent"
                        android:layout_height="wrap_content"
                        android:layout_marginTop="4dp"
                        android:layout_marginEnd="26dp"
                        android:text="This will enable ViewBinding in your project. Note: It will require changes on older projects"
                        android:textColor="?android:attr/textColorSecondary" />

                </LinearLayout>
            </com.google.android.material.card.MaterialCardView>

=======
                android:id="@+id/til_target_sdk_version"
                android:layout_width="match_parent"
                android:layout_height="wrap_content"
                android:layout_marginTop="10dp">

                <com.google.android.material.textfield.TextInputEditText
                    android:id="@+id/et_target_sdk_version"
                    android:layout_width="match_parent"
                    android:layout_height="wrap_content"
                    android:hint="Target SDK version"
                    android:inputType="number" />
            </com.google.android.material.textfield.TextInputLayout>

            <com.google.android.material.textfield.TextInputLayout
                android:id="@+id/til_application_class_name"
                android:layout_width="match_parent"
                android:layout_height="wrap_content"
                android:layout_marginTop="10dp">

                <com.google.android.material.textfield.TextInputEditText
                    android:id="@+id/et_application_class_name"
                    android:layout_width="match_parent"
                    android:layout_height="wrap_content"
                    android:hint="Application class name"
                    android:inputType="text" />
            </com.google.android.material.textfield.TextInputLayout>
>>>>>>> 0764a2c2

            <com.google.android.material.card.MaterialCardView
                style="?attr/materialCardViewFilledStyle"
                android:layout_width="match_parent"
                android:layout_height="wrap_content"
<<<<<<< HEAD
                android:layout_marginTop="20dp"
=======
                android:layout_marginTop="10dp"
>>>>>>> 0764a2c2
                app:cardBackgroundColor="?attr/colorSurfaceContainer"
                app:strokeWidth="0.5dp">

                <LinearLayout
                    android:layout_width="match_parent"
                    android:layout_height="wrap_content"
                    android:background="?selectableItemBackground"
                    android:orientation="vertical"
                    android:padding="12dp">

<<<<<<< HEAD

                    <com.google.android.material.materialswitch.MaterialSwitch
                        android:id="@+id/cb_remove_old_methods"
                        android:layout_width="match_parent"
                        android:layout_height="wrap_content"
                        android:minHeight="0dp"
                        android:text="Remove old deprecated methods"
=======
                    <com.google.android.material.materialswitch.MaterialSwitch
                        android:id="@+id/enable_viewbinding"
                        android:layout_width="match_parent"
                        android:layout_height="wrap_content"
                        android:minHeight="0dp"
                        android:text="Enable ViewBinding"
>>>>>>> 0764a2c2
                        android:textStyle="bold" />

                    <TextView
                        android:layout_width="match_parent"
                        android:layout_height="wrap_content"
                        android:layout_marginTop="4dp"
                        android:layout_marginEnd="26dp"
<<<<<<< HEAD
                        android:text="This will remove methods in files, like showMessage, getDip, etc."
=======
                        android:text="This will enable ViewBinding in your project. Note: It will require changes on older projects"
>>>>>>> 0764a2c2
                        android:textColor="?android:attr/textColorSecondary" />

                </LinearLayout>
            </com.google.android.material.card.MaterialCardView>

            <com.google.android.material.card.MaterialCardView
                style="?attr/materialCardViewFilledStyle"
                android:layout_width="match_parent"
                android:layout_height="wrap_content"
<<<<<<< HEAD
                android:layout_marginTop="10dp"
=======
                android:layout_marginTop="20dp"
>>>>>>> 0764a2c2
                app:cardBackgroundColor="?attr/colorSurfaceContainer"
                app:strokeWidth="0.5dp">

                <LinearLayout
                    android:layout_width="match_parent"
                    android:layout_height="wrap_content"
                    android:background="?selectableItemBackground"
                    android:orientation="vertical"
                    android:padding="12dp">

<<<<<<< HEAD

                    <com.google.android.material.materialswitch.MaterialSwitch
                        android:id="@+id/cb_use_new_material_components_app_theme"
                        android:layout_width="match_parent"
                        android:layout_height="wrap_content"
                        android:minHeight="0dp"
                        android:text="Use MaterialComponents"
=======
                    <com.google.android.material.materialswitch.MaterialSwitch
                        android:id="@+id/sw_remove_old_methods"
                        android:layout_width="match_parent"
                        android:layout_height="wrap_content"
                        android:minHeight="0dp"
                        android:text="Remove old deprecated methods"
>>>>>>> 0764a2c2
                        android:textStyle="bold" />

                    <TextView
                        android:layout_width="match_parent"
                        android:layout_height="wrap_content"
                        android:layout_marginTop="4dp"
                        android:layout_marginEnd="26dp"
<<<<<<< HEAD
                        android:text="This will replace e.g. Button with MaterialButton, be careful!"
                        android:textColor="?android:attr/textColorSecondary" />

                </LinearLayout>
            </com.google.android.material.card.MaterialCardView>

=======
                        android:text="This will remove methods in files, like showMessage, getDip, etc."
                        android:textColor="?android:attr/textColorSecondary" />

                </LinearLayout>
            </com.google.android.material.card.MaterialCardView>

            <com.google.android.material.card.MaterialCardView
                style="?attr/materialCardViewFilledStyle"
                android:layout_width="match_parent"
                android:layout_height="wrap_content"
                android:layout_marginTop="10dp"
                app:cardBackgroundColor="?attr/colorSurfaceContainer"
                app:strokeWidth="0.5dp">

                <LinearLayout
                    android:layout_width="match_parent"
                    android:layout_height="wrap_content"
                    android:background="?selectableItemBackground"
                    android:orientation="vertical"
                    android:padding="12dp">

                    <com.google.android.material.materialswitch.MaterialSwitch
                        android:id="@+id/sw_use_new_material3_app_theme"
                        android:layout_width="match_parent"
                        android:layout_height="wrap_content"
                        android:minHeight="0dp"
                        android:text="Use Material3"
                        android:textStyle="bold" />

                    <TextView
                        android:id="@+id/desc_use_new_material3_app_theme"
                        android:layout_width="match_parent"
                        android:layout_height="wrap_content"
                        android:layout_marginTop="4dp"
                        android:layout_marginEnd="26dp"
                        android:text="This will use material design 3 in your app"
                        android:textColor="?android:attr/textColorSecondary" />

                </LinearLayout>
            </com.google.android.material.card.MaterialCardView>

            <com.google.android.material.card.MaterialCardView
                style="?attr/materialCardViewFilledStyle"
                android:layout_width="match_parent"
                android:layout_height="wrap_content"
                android:layout_marginTop="10dp"
                app:cardBackgroundColor="?attr/colorSurfaceContainer"
                app:strokeWidth="0.5dp">

                <LinearLayout
                    android:layout_width="match_parent"
                    android:layout_height="wrap_content"
                    android:background="?selectableItemBackground"
                    android:orientation="vertical"
                    android:padding="12dp">

                    <com.google.android.material.materialswitch.MaterialSwitch
                        android:id="@+id/sw_use_dynamic_colors"
                        android:layout_width="match_parent"
                        android:layout_height="wrap_content"
                        android:minHeight="0dp"
                        android:text="Use Dynamic Colors"
                        android:textStyle="bold" />

                    <TextView
                        android:id="@+id/desc_use_dynamic_colors"
                        android:layout_width="match_parent"
                        android:layout_height="wrap_content"
                        android:layout_marginTop="4dp"
                        android:layout_marginEnd="26dp"
                        android:text="The app will use android color palette, in devices with Android 12+"
                        android:textColor="?android:attr/textColorSecondary" />

                </LinearLayout>
            </com.google.android.material.card.MaterialCardView>

>>>>>>> 0764a2c2
        </LinearLayout>
    </ScrollView>

    <LinearLayout
        android:layout_width="match_parent"
        android:layout_height="wrap_content"
        android:orientation="horizontal"
        android:gravity="end"
        android:layout_marginTop="16dp">

        <Button
            style="?materialButtonOutlinedStyle"
<<<<<<< HEAD
            android:id="@+id/cancel"
            android:layout_width="wrap_content"
            android:layout_height="wrap_content"
            android:layout_marginEnd="8dp"
            android:text="@string/common_word_cancel" />

        <Button
            android:id="@+id/save"
            android:layout_width="wrap_content"
            android:layout_height="wrap_content"
            android:text="@string/common_word_save" />
=======
            android:id="@+id/btnCancel"
            android:layout_width="wrap_content"
            android:layout_height="wrap_content"
            android:layout_marginEnd="8dp"
            android:text="Cancel" />

        <Button
            android:id="@+id/btnSave"
            android:layout_width="wrap_content"
            android:layout_height="wrap_content"
            android:text="Save" />
>>>>>>> 0764a2c2
    </LinearLayout>
</LinearLayout><|MERGE_RESOLUTION|>--- conflicted
+++ resolved
@@ -4,7 +4,6 @@
     android:layout_width="match_parent"
     android:layout_height="match_parent"
     android:orientation="vertical"
-<<<<<<< HEAD
     android:paddingBottom="16dp"
     android:paddingEnd="16dp"
     android:paddingStart="16dp">
@@ -13,26 +12,13 @@
         android:id="@+id/drag_handle"
         android:layout_width="match_parent"
         android:layout_height="wrap_content" />
-=======
-    android:padding="15dp">
-
-    <View
-        android:layout_width="50dp"
-        android:layout_height="5dp"
-        android:layout_gravity="center_horizontal"
-        android:background="@drawable/rounded_bottom_sheet_slider" />
->>>>>>> 0764a2c2
 
     <ScrollView
         android:id="@+id/preference_scroller"
         android:layout_width="match_parent"
         android:layout_height="0dp"
         android:layout_weight="1"
-<<<<<<< HEAD
         android:layout_marginTop="8dp">
-=======
-        android:layout_marginTop="20dp">
->>>>>>> 0764a2c2
 
         <LinearLayout
             android:id="@+id/preference_container"
@@ -46,7 +32,6 @@
                 android:layout_width="match_parent"
                 android:layout_height="wrap_content"
                 android:layout_marginTop="10dp">
-<<<<<<< HEAD
 
                 <com.google.android.material.textfield.TextInputEditText
                     android:id="@+id/et_minimum_sdk_version"
@@ -67,19 +52,10 @@
                     android:layout_width="match_parent"
                     android:layout_height="wrap_content"
                     android:hint="Target SDK version"
-=======
-
-                <com.google.android.material.textfield.TextInputEditText
-                    android:id="@+id/et_minimum_sdk_version"
-                    android:layout_width="match_parent"
-                    android:layout_height="wrap_content"
-                    android:hint="Minimum SDK version"
->>>>>>> 0764a2c2
                     android:inputType="number" />
             </com.google.android.material.textfield.TextInputLayout>
 
             <com.google.android.material.textfield.TextInputLayout
-<<<<<<< HEAD
                 android:id="@+id/til_application_class_name"
                 android:layout_width="match_parent"
                 android:layout_height="wrap_content"
@@ -92,7 +68,6 @@
                     android:hint="Application class name"
                     android:inputType="text" />
             </com.google.android.material.textfield.TextInputLayout>
-
 
             <com.google.android.material.card.MaterialCardView
                 style="?attr/materialCardViewFilledStyle"
@@ -128,44 +103,12 @@
                 </LinearLayout>
             </com.google.android.material.card.MaterialCardView>
 
-=======
-                android:id="@+id/til_target_sdk_version"
-                android:layout_width="match_parent"
-                android:layout_height="wrap_content"
-                android:layout_marginTop="10dp">
-
-                <com.google.android.material.textfield.TextInputEditText
-                    android:id="@+id/et_target_sdk_version"
-                    android:layout_width="match_parent"
-                    android:layout_height="wrap_content"
-                    android:hint="Target SDK version"
-                    android:inputType="number" />
-            </com.google.android.material.textfield.TextInputLayout>
-
-            <com.google.android.material.textfield.TextInputLayout
-                android:id="@+id/til_application_class_name"
-                android:layout_width="match_parent"
-                android:layout_height="wrap_content"
-                android:layout_marginTop="10dp">
-
-                <com.google.android.material.textfield.TextInputEditText
-                    android:id="@+id/et_application_class_name"
-                    android:layout_width="match_parent"
-                    android:layout_height="wrap_content"
-                    android:hint="Application class name"
-                    android:inputType="text" />
-            </com.google.android.material.textfield.TextInputLayout>
->>>>>>> 0764a2c2
 
             <com.google.android.material.card.MaterialCardView
                 style="?attr/materialCardViewFilledStyle"
                 android:layout_width="match_parent"
                 android:layout_height="wrap_content"
-<<<<<<< HEAD
                 android:layout_marginTop="20dp"
-=======
-                android:layout_marginTop="10dp"
->>>>>>> 0764a2c2
                 app:cardBackgroundColor="?attr/colorSurfaceContainer"
                 app:strokeWidth="0.5dp">
 
@@ -176,22 +119,12 @@
                     android:orientation="vertical"
                     android:padding="12dp">
 
-<<<<<<< HEAD
-
                     <com.google.android.material.materialswitch.MaterialSwitch
                         android:id="@+id/cb_remove_old_methods"
                         android:layout_width="match_parent"
                         android:layout_height="wrap_content"
                         android:minHeight="0dp"
                         android:text="Remove old deprecated methods"
-=======
-                    <com.google.android.material.materialswitch.MaterialSwitch
-                        android:id="@+id/enable_viewbinding"
-                        android:layout_width="match_parent"
-                        android:layout_height="wrap_content"
-                        android:minHeight="0dp"
-                        android:text="Enable ViewBinding"
->>>>>>> 0764a2c2
                         android:textStyle="bold" />
 
                     <TextView
@@ -199,66 +132,6 @@
                         android:layout_height="wrap_content"
                         android:layout_marginTop="4dp"
                         android:layout_marginEnd="26dp"
-<<<<<<< HEAD
-                        android:text="This will remove methods in files, like showMessage, getDip, etc."
-=======
-                        android:text="This will enable ViewBinding in your project. Note: It will require changes on older projects"
->>>>>>> 0764a2c2
-                        android:textColor="?android:attr/textColorSecondary" />
-
-                </LinearLayout>
-            </com.google.android.material.card.MaterialCardView>
-
-            <com.google.android.material.card.MaterialCardView
-                style="?attr/materialCardViewFilledStyle"
-                android:layout_width="match_parent"
-                android:layout_height="wrap_content"
-<<<<<<< HEAD
-                android:layout_marginTop="10dp"
-=======
-                android:layout_marginTop="20dp"
->>>>>>> 0764a2c2
-                app:cardBackgroundColor="?attr/colorSurfaceContainer"
-                app:strokeWidth="0.5dp">
-
-                <LinearLayout
-                    android:layout_width="match_parent"
-                    android:layout_height="wrap_content"
-                    android:background="?selectableItemBackground"
-                    android:orientation="vertical"
-                    android:padding="12dp">
-
-<<<<<<< HEAD
-
-                    <com.google.android.material.materialswitch.MaterialSwitch
-                        android:id="@+id/cb_use_new_material_components_app_theme"
-                        android:layout_width="match_parent"
-                        android:layout_height="wrap_content"
-                        android:minHeight="0dp"
-                        android:text="Use MaterialComponents"
-=======
-                    <com.google.android.material.materialswitch.MaterialSwitch
-                        android:id="@+id/sw_remove_old_methods"
-                        android:layout_width="match_parent"
-                        android:layout_height="wrap_content"
-                        android:minHeight="0dp"
-                        android:text="Remove old deprecated methods"
->>>>>>> 0764a2c2
-                        android:textStyle="bold" />
-
-                    <TextView
-                        android:layout_width="match_parent"
-                        android:layout_height="wrap_content"
-                        android:layout_marginTop="4dp"
-                        android:layout_marginEnd="26dp"
-<<<<<<< HEAD
-                        android:text="This will replace e.g. Button with MaterialButton, be careful!"
-                        android:textColor="?android:attr/textColorSecondary" />
-
-                </LinearLayout>
-            </com.google.android.material.card.MaterialCardView>
-
-=======
                         android:text="This will remove methods in files, like showMessage, getDip, etc."
                         android:textColor="?android:attr/textColorSecondary" />
 
@@ -281,61 +154,24 @@
                     android:padding="12dp">
 
                     <com.google.android.material.materialswitch.MaterialSwitch
-                        android:id="@+id/sw_use_new_material3_app_theme"
+                        android:id="@+id/cb_use_new_material_components_app_theme"
                         android:layout_width="match_parent"
                         android:layout_height="wrap_content"
                         android:minHeight="0dp"
-                        android:text="Use Material3"
+                        android:text="Use MaterialComponents"
                         android:textStyle="bold" />
 
                     <TextView
-                        android:id="@+id/desc_use_new_material3_app_theme"
                         android:layout_width="match_parent"
                         android:layout_height="wrap_content"
                         android:layout_marginTop="4dp"
                         android:layout_marginEnd="26dp"
-                        android:text="This will use material design 3 in your app"
+                        android:text="This will replace e.g. Button with MaterialButton, be careful!"
                         android:textColor="?android:attr/textColorSecondary" />
 
                 </LinearLayout>
             </com.google.android.material.card.MaterialCardView>
 
-            <com.google.android.material.card.MaterialCardView
-                style="?attr/materialCardViewFilledStyle"
-                android:layout_width="match_parent"
-                android:layout_height="wrap_content"
-                android:layout_marginTop="10dp"
-                app:cardBackgroundColor="?attr/colorSurfaceContainer"
-                app:strokeWidth="0.5dp">
-
-                <LinearLayout
-                    android:layout_width="match_parent"
-                    android:layout_height="wrap_content"
-                    android:background="?selectableItemBackground"
-                    android:orientation="vertical"
-                    android:padding="12dp">
-
-                    <com.google.android.material.materialswitch.MaterialSwitch
-                        android:id="@+id/sw_use_dynamic_colors"
-                        android:layout_width="match_parent"
-                        android:layout_height="wrap_content"
-                        android:minHeight="0dp"
-                        android:text="Use Dynamic Colors"
-                        android:textStyle="bold" />
-
-                    <TextView
-                        android:id="@+id/desc_use_dynamic_colors"
-                        android:layout_width="match_parent"
-                        android:layout_height="wrap_content"
-                        android:layout_marginTop="4dp"
-                        android:layout_marginEnd="26dp"
-                        android:text="The app will use android color palette, in devices with Android 12+"
-                        android:textColor="?android:attr/textColorSecondary" />
-
-                </LinearLayout>
-            </com.google.android.material.card.MaterialCardView>
-
->>>>>>> 0764a2c2
         </LinearLayout>
     </ScrollView>
 
@@ -347,9 +183,8 @@
         android:layout_marginTop="16dp">
 
         <Button
-            style="?materialButtonOutlinedStyle"
-<<<<<<< HEAD
             android:id="@+id/cancel"
+            style="?attr/materialButtonOutlinedStyle"
             android:layout_width="wrap_content"
             android:layout_height="wrap_content"
             android:layout_marginEnd="8dp"
@@ -360,18 +195,5 @@
             android:layout_width="wrap_content"
             android:layout_height="wrap_content"
             android:text="@string/common_word_save" />
-=======
-            android:id="@+id/btnCancel"
-            android:layout_width="wrap_content"
-            android:layout_height="wrap_content"
-            android:layout_marginEnd="8dp"
-            android:text="Cancel" />
-
-        <Button
-            android:id="@+id/btnSave"
-            android:layout_width="wrap_content"
-            android:layout_height="wrap_content"
-            android:text="Save" />
->>>>>>> 0764a2c2
     </LinearLayout>
 </LinearLayout>