--- conflicted
+++ resolved
@@ -89,10 +89,7 @@
 
         var dialog = new MaterialAlertDialogBuilder(this)
                 .setView(view)
-<<<<<<< HEAD
                 .setCancelable(true)
-=======
->>>>>>> 813d4430
                 .create();
         downloadButton.setOnClickListener(v1 -> {
             String url = Objects.requireNonNull(dependencyInput.getText()).toString();
