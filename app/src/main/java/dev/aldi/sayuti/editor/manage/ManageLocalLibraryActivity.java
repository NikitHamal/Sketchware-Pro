package dev.aldi.sayuti.editor.manage;

import android.annotation.SuppressLint;
import android.net.Uri;
import android.os.Bundle;
import android.os.Handler;
import android.os.Looper;
import android.util.Log;
import android.view.LayoutInflater;
import android.view.Menu;
import android.view.View;
import android.view.ViewGroup;
import android.widget.PopupMenu;

import androidx.activity.EdgeToEdge;
import androidx.annotation.NonNull;
import androidx.appcompat.app.AppCompatActivity;
import androidx.core.view.ViewCompat;
import androidx.core.view.WindowInsetsCompat;
import androidx.recyclerview.widget.LinearLayoutManager;
import androidx.recyclerview.widget.RecyclerView;

import com.google.android.material.dialog.MaterialAlertDialogBuilder;
import com.google.gson.Gson;
import com.sketchware.remod.databinding.LibraryDownloaderDialogBinding;
import com.sketchware.remod.databinding.ManageLocallibrariesBinding;
import com.sketchware.remod.databinding.ViewItemLocalLibBinding;

import java.util.ArrayList;
import java.util.HashMap;
import java.util.LinkedList;
import java.util.List;
import java.util.Objects;
import java.util.concurrent.Executors;
import java.util.stream.Collectors;

import mod.SketchwareUtil;
import mod.agus.jcoderz.lib.FileUtil;
import mod.hey.studios.build.BuildSettings;
import mod.hey.studios.util.Helper;
import mod.jbk.build.BuiltInLibraries;
import mod.jbk.util.AddMarginOnApplyWindowInsetsListener;
import mod.pranav.dependency.resolver.DependencyResolver;

public class ManageLocalLibraryActivity extends AppCompatActivity implements View.OnClickListener {
    private boolean notAssociatedWithProject = false;
    private String local_lib_file = "";
    private static String local_libs_path = "";
    private ArrayList<HashMap<String, Object>> lookup_list = new ArrayList<>();
    private ArrayList<HashMap<String, Object>> project_used_libs = new ArrayList<>();
    private BuildSettings buildSettings;

    private ManageLocallibrariesBinding binding;

    @Override
    protected void onCreate(Bundle savedInstanceState) {
        EdgeToEdge.enable(this);
        super.onCreate(savedInstanceState);
        binding = ManageLocallibrariesBinding.inflate(getLayoutInflater());
        setContentView(binding.getRoot());

        ViewCompat.setOnApplyWindowInsetsListener(binding.downloadLibraryButton,
                new AddMarginOnApplyWindowInsetsListener(WindowInsetsCompat.Type.navigationBars(), WindowInsetsCompat.CONSUMED));

        initButtons();
        if (getIntent().hasExtra("sc_id")) {
            String sc_id = Objects.requireNonNull(getIntent().getStringExtra("sc_id"));
            notAssociatedWithProject = sc_id.equals("system");
            local_lib_file = FileUtil.getExternalStorageDir().concat("/.sketchware/data/").concat(sc_id.concat("/local_library"));
        }
        local_libs_path = FileUtil.getExternalStorageDir().concat("/.sketchware/libs/local_libs/");
        loadFiles();
    }

    private void initButtons() {
        binding.topAppBar.setNavigationOnClickListener(Helper.getBackPressedClickListener(this));
        binding.downloadLibraryButton.setOnClickListener(this);
    }

    @Override
    @SuppressLint("SetTextI18n")
    public void onClick(View v) {
        var dialogBinding = LibraryDownloaderDialogBinding.inflate(getLayoutInflater());
        View view = dialogBinding.getRoot();

        var downloadButton = dialogBinding.downloadButton;
        var dependencyInput = dialogBinding.dependencyInput;

        var dialog = new MaterialAlertDialogBuilder(this)
                .setView(view)
                .setCancelable(false)
                .create();
        downloadButton.setOnClickListener(v1 -> {
            String url = Objects.requireNonNull(dependencyInput.getText()).toString();
            if (url.isEmpty()) {
                SketchwareUtil.toastError("Please enter a dependency");
                return;
            }
            var parts = url.split(":");
            if (parts.length != 3) {
                SketchwareUtil.toastError("Invalid dependency format");
                return;
            }

            downloadButton.setEnabled(false);
            dependencyInput.setEnabled(false);
            downloadButton.setText("Downloading...");

            var group = parts[0];
            var artifact = parts[1];
            var version = parts[2];
<<<<<<< HEAD
            var resolver = new DependencyResolver(group, artifact, version, dialogBinding.skipSubDependenciesCheckBox.isChecked());
=======
            var resolver = new DependencyResolver(group, artifact, version, skipDownloadingDependencies.isChecked(), buildSettings);
>>>>>>> 0e59d6c1
            var handler = new Handler(Looper.getMainLooper());

            class SetTextRunnable implements Runnable {
                private final String message;

                SetTextRunnable(String message) {
                    this.message = message;
                }

                @Override
                public void run() {
                    dialogBinding.progressText.setText(message);
                }
            }

            Executors.newSingleThreadExecutor().execute(() -> {
                BuiltInLibraries.maybeExtractAndroidJar(progress -> handler.post(new SetTextRunnable(progress)));
                BuiltInLibraries.maybeExtractCoreLambdaStubsJar();

                resolver.resolveDependency(new DependencyResolver.DependencyResolverCallback() {
                    @Override
                    public void invalidPackaging(@NonNull String dep) {
                        handler.post(() -> {
                            new SetTextRunnable("Invalid packaging for dependency \"" + dep + "\"");
                            downloadButton.setText("Download");
                            downloadButton.setEnabled(true);
                            dependencyInput.setEnabled(true);
                        });
                    }

                    @Override
                    public void dexing(@NonNull String dep) {
                        handler.post(new SetTextRunnable("Dexing dependency \"" + dep + "\"..."));
                    }

                    @Override
                    public void dexingFailed(@NonNull String dependency, @NonNull Exception e) {
                        handler.post(() -> {
                            dialog.dismiss();
                            SketchwareUtil.showAnErrorOccurredDialog(ManageLocalLibraryActivity.this,
                                    "Dexing dependency \"" + dependency + "\" failed: " + Log.getStackTraceString(e));
                        });
                    }

                    @Override
                    public void log(@NonNull String msg) {
                        handler.post(new SetTextRunnable(msg));
                    }

                    @Override
                    public void downloading(@NonNull String dep) {
                        handler.post(new SetTextRunnable("Downloading \"" + dep + "\"..."));
                    }

                    @Override
                    public void startResolving(@NonNull String dep) {
                        handler.post(new SetTextRunnable("Searching for dependency \"" + dep + "\"..."));
                    }

                    @Override
                    public void onTaskCompleted(@NonNull List<String> dependencies) {
                        handler.post(() -> {
                            dialog.dismiss();
                            if (!notAssociatedWithProject) {
                                log("Enabling downloaded dependencies");
                                var fileContent = FileUtil.readFile(local_lib_file);
                                var enabledLibs = new Gson().fromJson(fileContent, Helper.TYPE_MAP_LIST);
                                enabledLibs.addAll(dependencies.stream().map(ManageLocalLibraryActivity::createLibraryMap).collect(Collectors.toUnmodifiableList()));
                                FileUtil.writeFile(local_lib_file, new Gson().toJson(enabledLibs));
                            }
                            loadFiles();
                        });
                    }

                    @Override
                    public void onDependencyNotFound(@NonNull String dep) {
                        handler.post(() -> {
                            downloadButton.setText("Download");
                            downloadButton.setEnabled(true);
                            dependencyInput.setEnabled(true);
                            dialogBinding.progressText.setText("Dependency \"" + dep + "\" not found");
                        });
                    }

                    @Override
                    public void onDependencyResolveFailed(@NonNull Exception e) {
                        handler.post(new SetTextRunnable(e.getMessage()));
                        downloadButton.setText("Download");
                        downloadButton.setEnabled(true);
                        dependencyInput.setEnabled(true);
                    }

                    @Override
                    public void onDependencyResolved(@NonNull String dep) {
                        handler.post(new SetTextRunnable("Dependency \"" + dep + "\" resolved"));
                    }
                });
            });
        });
        dialog.show();
    }

<<<<<<< HEAD
=======

    @Override
    protected void onCreate(Bundle savedInstanceState) {
        super.onCreate(savedInstanceState);
        setContentView(R.layout.manage_permission);

        listview = findViewById(R.id.main_content);
        findViewById(R.id.search_perm).setVisibility(View.GONE);
        initToolbar();

        if (getIntent().hasExtra("sc_id")) {
            String sc_id = Objects.requireNonNull(getIntent().getStringExtra("sc_id"));
            buildSettings = new BuildSettings(sc_id);
            notAssociatedWithProject = sc_id.equals("system");
            local_lib_file = FileUtil.getExternalStorageDir().concat("/.sketchware/data/").concat(sc_id.concat("/local_library"));
        }
        local_libs_path = FileUtil.getExternalStorageDir().concat("/.sketchware/libs/local_libs/");
        loadFiles();
    }

>>>>>>> 0e59d6c1
    private void loadFiles() {
        project_used_libs.clear();
        lookup_list.clear();
        if (!notAssociatedWithProject) {
            String fileContent;
            if (!FileUtil.isExistFile(local_lib_file) || (fileContent = FileUtil.readFile(local_lib_file)).equals("")) {
                FileUtil.writeFile(local_lib_file, "[]");
            } else {
                project_used_libs = new Gson().fromJson(fileContent, Helper.TYPE_MAP_LIST);
            }
        }
        ArrayList<String> arrayList = new ArrayList<>();
        FileUtil.listDir(local_libs_path, arrayList);
        arrayList.sort(String.CASE_INSENSITIVE_ORDER);

        List<String> localLibraryNames = new LinkedList<>();
        for (String filename : arrayList) {
            if (FileUtil.isDirectory(filename)) {
                localLibraryNames.add(Uri.parse(filename).getLastPathSegment());
            }
        }
        if (localLibraryNames.isEmpty()) {
            binding.noContentLayout.setVisibility(View.VISIBLE);
        } else {
            binding.noContentLayout.setVisibility(View.GONE);
        }
        binding.librariesList.setLayoutManager(new LinearLayoutManager(this));
        binding.librariesList.setAdapter(new LibraryAdapter(localLibraryNames));
    }

    public static HashMap<String, Object> createLibraryMap(String name) {
        String configPath = local_libs_path + name + "/config";
        String resPath = local_libs_path + name + "/res";
        String jarPath = local_libs_path + name + "/classes.jar";
        String dexPath = local_libs_path + name + "/classes.dex";
        String manifestPath = local_libs_path + name + "/AndroidManifest.xml";
        String pgRulesPath = local_libs_path + name + "/proguard.txt";
        String assetsPath = local_libs_path + name + "/assets";

        HashMap<String, Object> localLibrary = new HashMap<>();
        localLibrary.put("name", name);
        if (FileUtil.isExistFile(configPath)) {
            localLibrary.put("packageName", FileUtil.readFile(configPath));
        }
        if (FileUtil.isExistFile(resPath)) {
            localLibrary.put("resPath", resPath);
        }
        if (FileUtil.isExistFile(jarPath)) {
            localLibrary.put("jarPath", jarPath);
        }
        if (FileUtil.isExistFile(dexPath)) {
            localLibrary.put("dexPath", dexPath);
        }
        if (FileUtil.isExistFile(manifestPath)) {
            localLibrary.put("manifestPath", manifestPath);
        }
        if (FileUtil.isExistFile(pgRulesPath)) {
            localLibrary.put("pgRulesPath", pgRulesPath);
        }
        if (FileUtil.isExistFile(assetsPath)) {
            localLibrary.put("assetsPath", assetsPath);
        }
        return localLibrary;
    }

    public class LibraryAdapter extends RecyclerView.Adapter<LibraryAdapter.ViewHolder> {

        private final List<String> localLibraries;

        public LibraryAdapter(List<String> localLibraries) {
            this.localLibraries = localLibraries;
        }

        @NonNull
        @Override
        public ViewHolder onCreateViewHolder(@NonNull ViewGroup parent, int viewType) {
            var listBinding = ViewItemLocalLibBinding.inflate(LayoutInflater.from(parent.getContext()), parent, false);
            var layoutParams = new RecyclerView.LayoutParams(ViewGroup.LayoutParams.MATCH_PARENT, ViewGroup.LayoutParams.WRAP_CONTENT);
            listBinding.getRoot().setLayoutParams(layoutParams);
            return new ViewHolder(listBinding);
        }

        @Override
        public void onBindViewHolder(ViewHolder holder, final int position) {
            var binding = holder.listBinding;

            final String libraryName = localLibraries.get(position);
            binding.checkboxContent.setText(libraryName);

            binding.checkboxContent.setOnClickListener(v -> {
                String name = binding.checkboxContent.getText().toString();
                HashMap<String, Object> localLibrary = createLibraryMap(name);

                if (!binding.checkboxContent.isChecked()) {
                    int i = -1;
                    for (int j = 0; j < project_used_libs.size(); j++) {
                        HashMap<String, Object> nLocalLibrary = project_used_libs.get(j);
                        if (name.equals(nLocalLibrary.get("name"))) {
                            i = j;
                            break;
                        }
                    }
                    project_used_libs.remove(i);
                } else {
                    for (HashMap<String, Object> usedLibrary : project_used_libs) {
                        if (Objects.requireNonNull(usedLibrary.get("name")).toString().equals(name)) {
                            project_used_libs.remove(usedLibrary);
                            break;
                        }
                    }
                    project_used_libs.add(localLibrary);
                }
                FileUtil.writeFile(local_lib_file, new Gson().toJson(project_used_libs));
            });

            binding.checkboxContent.setChecked(false);
            if (!notAssociatedWithProject) {
                lookup_list = new Gson().fromJson(FileUtil.readFile(local_lib_file), Helper.TYPE_MAP_LIST);
                for (HashMap<String, Object> localLibrary : lookup_list) {
                    if (binding.checkboxContent.getText().toString().equals(Objects.requireNonNull(localLibrary.get("name")).toString())) {
                        binding.checkboxContent.setChecked(true);
                    }
                }
            } else {
                binding.checkboxContent.setEnabled(false);
            }

            binding.imgDelete.setOnClickListener(v -> {
                PopupMenu popupMenu = new PopupMenu(ManageLocalLibraryActivity.this, v);
                popupMenu.getMenu().add(Menu.NONE, Menu.NONE, Menu.NONE, "Delete");
                popupMenu.setOnMenuItemClickListener(menuItem -> {
                    FileUtil.deleteFile(local_libs_path.concat(binding.checkboxContent.getText().toString()));
                    SketchwareUtil.toast("Deleted successfully");
                    loadFiles();
                    return true;
                });
                popupMenu.show();
            });
        }

        @Override
        public int getItemCount() {
            return localLibraries.size();
        }

        class ViewHolder extends RecyclerView.ViewHolder {
            private final ViewItemLocalLibBinding listBinding;

            public ViewHolder(@NonNull ViewItemLocalLibBinding listBinding) {
                super(listBinding.getRoot());
                this.listBinding = listBinding;
            }
        }
    }
}<|MERGE_RESOLUTION|>--- conflicted
+++ resolved
@@ -65,6 +65,7 @@
         initButtons();
         if (getIntent().hasExtra("sc_id")) {
             String sc_id = Objects.requireNonNull(getIntent().getStringExtra("sc_id"));
+            buildSettings = new BuildSettings(sc_id);
             notAssociatedWithProject = sc_id.equals("system");
             local_lib_file = FileUtil.getExternalStorageDir().concat("/.sketchware/data/").concat(sc_id.concat("/local_library"));
         }
@@ -109,11 +110,7 @@
             var group = parts[0];
             var artifact = parts[1];
             var version = parts[2];
-<<<<<<< HEAD
-            var resolver = new DependencyResolver(group, artifact, version, dialogBinding.skipSubDependenciesCheckBox.isChecked());
-=======
-            var resolver = new DependencyResolver(group, artifact, version, skipDownloadingDependencies.isChecked(), buildSettings);
->>>>>>> 0e59d6c1
+            var resolver = new DependencyResolver(group, artifact, version, dialogBinding.skipSubDependenciesCheckBox.isChecked(), buildSettings);
             var handler = new Handler(Looper.getMainLooper());
 
             class SetTextRunnable implements Runnable {
@@ -216,29 +213,6 @@
         dialog.show();
     }
 
-<<<<<<< HEAD
-=======
-
-    @Override
-    protected void onCreate(Bundle savedInstanceState) {
-        super.onCreate(savedInstanceState);
-        setContentView(R.layout.manage_permission);
-
-        listview = findViewById(R.id.main_content);
-        findViewById(R.id.search_perm).setVisibility(View.GONE);
-        initToolbar();
-
-        if (getIntent().hasExtra("sc_id")) {
-            String sc_id = Objects.requireNonNull(getIntent().getStringExtra("sc_id"));
-            buildSettings = new BuildSettings(sc_id);
-            notAssociatedWithProject = sc_id.equals("system");
-            local_lib_file = FileUtil.getExternalStorageDir().concat("/.sketchware/data/").concat(sc_id.concat("/local_library"));
-        }
-        local_libs_path = FileUtil.getExternalStorageDir().concat("/.sketchware/libs/local_libs/");
-        loadFiles();
-    }
-
->>>>>>> 0e59d6c1
     private void loadFiles() {
         project_used_libs.clear();
         lookup_list.clear();
