package dev.aldi.sayuti.editor.manage;

import android.annotation.SuppressLint;
import android.net.Uri;
import android.os.Bundle;
import android.text.Editable;
import android.text.TextWatcher;
import android.view.LayoutInflater;
import android.view.Menu;
import android.view.View;
import android.view.ViewGroup;
import android.widget.PopupMenu;

import androidx.activity.EdgeToEdge;
import androidx.annotation.NonNull;
import androidx.appcompat.app.AppCompatActivity;
import androidx.core.view.ViewCompat;
import androidx.core.view.WindowInsetsCompat;
import androidx.recyclerview.widget.LinearLayoutManager;
import androidx.recyclerview.widget.RecyclerView;

import com.google.gson.Gson;

import java.io.File;
import java.util.ArrayList;
import java.util.HashMap;
import java.util.LinkedList;
import java.util.List;
import java.util.Objects;

import mod.hey.studios.build.BuildSettings;
import mod.hey.studios.util.Helper;
import mod.jbk.util.AddMarginOnApplyWindowInsetsListener;

import pro.sketchware.R;
import pro.sketchware.databinding.ManageLocallibrariesBinding;
import pro.sketchware.databinding.ViewItemLocalLibBinding;
import pro.sketchware.databinding.ViewItemLocalLibSearchBinding;
import pro.sketchware.utility.FileUtil;
import pro.sketchware.utility.SketchwareUtil;
import pro.sketchware.utility.UI;

import a.a.a.mB;

public class ManageLocalLibraryActivity extends AppCompatActivity {

    private ArrayList<HashMap<String, Object>> lookupList = new ArrayList<>();
    private ArrayList<HashMap<String, Object>> projectUsedLibs = new ArrayList<>();
    private final ArrayList<File> localLibraryFiles = new ArrayList<>();

    private static String localLibsPath;
    private boolean notAssociatedWithProject;
    private String localLibFile;
    private BuildSettings buildSettings;
    private ManageLocallibrariesBinding binding;
    private LibraryAdapter adapter = new LibraryAdapter();
    private SearchAdapter searchAdapter = new SearchAdapter();

    static {
        localLibsPath = FileUtil.getExternalStorageDir().concat("/.sketchware/libs/local_libs/");
    }

    @Override
    protected void onCreate(Bundle savedInstanceState) {
        EdgeToEdge.enable(this);
        super.onCreate(savedInstanceState);
        binding = ManageLocallibrariesBinding.inflate(getLayoutInflater());
        setContentView(binding.getRoot());

        ViewCompat.setOnApplyWindowInsetsListener(binding.downloadLibraryButton, new AddMarginOnApplyWindowInsetsListener(WindowInsetsCompat.Type.navigationBars(), WindowInsetsCompat.CONSUMED));

        if (getIntent().hasExtra("sc_id")) {
            String scId = Objects.requireNonNull(getIntent().getStringExtra("sc_id"));
            buildSettings = new BuildSettings(scId);
            notAssociatedWithProject = scId.equals("system");
            localLibFile = FileUtil.getExternalStorageDir().concat("/.sketchware/data/").concat(scId.concat("/local_library"));
        }

        binding.librariesList.setAdapter(adapter);
        binding.searchList.setAdapter(searchAdapter);

        binding.searchBar.setNavigationOnClickListener(v -> {
            if (!mB.a()) {
                onBackPressed();
            }
        });

        binding.downloadLibraryButton.setOnClickListener(v -> {
            if (getSupportFragmentManager().findFragmentByTag("library_downloader_dialog") != null) {
                return;
            }

            Bundle bundle = new Bundle();
            bundle.putBoolean("notAssociatedWithProject", notAssociatedWithProject);
            bundle.putSerializable("buildSettings", buildSettings);
            bundle.putString("localLibFile", localLibFile);

            LibraryDownloaderDialogFragment fragment = new LibraryDownloaderDialogFragment();
            fragment.setArguments(bundle);
            fragment.setOnLibraryDownloadedTask(this::loadLibraries);
            fragment.show(getSupportFragmentManager(), "library_downloader_dialog");
        });

        binding.searchView.getEditText().addTextChangedListener(new TextWatcher() {
            @Override
            public void beforeTextChanged(CharSequence s, int start, int count, int after) {
            }

            @Override
            public void afterTextChanged(Editable s) {
                String value = s.toString().trim();
                searchAdapter.filter(adapter.getLibraryFiles(), value);
            }

            @Override
            public void onTextChanged(CharSequence newText, int start, int before, int count) {
                if (newText.toString().isEmpty()) {
                    loadLibraries();
                }
            }
        });

        loadLibraries();
    }

    @Override
    public void onBackPressed() {
        if (binding.searchView.isShowing()) {
            binding.searchView.hide();
        } else {
            super.onBackPressed();
        }
    }

    private void loadLibraries() {
        projectUsedLibs.clear();
        lookupList.clear();

        if (!notAssociatedWithProject) {
            String fileContent;
            if (!FileUtil.isExistFile(localLibFile) || (fileContent = FileUtil.readFile(localLibFile)).isEmpty()) {
                FileUtil.writeFile(localLibFile, "[]");
            } else {
                projectUsedLibs = new Gson().fromJson(fileContent, Helper.TYPE_MAP_LIST);
            }
        }

        FileUtil.listDirAsFile(localLibsPath, localLibraryFiles);
        localLibraryFiles.sort(new LocalLibrariesComparator());

        List<File> libraryFiles = new LinkedList<>();
        for (File libraryFile : localLibraryFiles) {
            if (libraryFile.isDirectory()) {
                libraryFiles.add(libraryFile);
            }
        }

        adapter.setLibraryFiles(libraryFiles);
        binding.noContentLayout.setVisibility(libraryFiles.isEmpty() ? View.VISIBLE : View.GONE);
    }

    public static HashMap<String, Object> createLibraryMap(String name, String dependency) {
        String configPath = localLibsPath + name + "/config";
        String resPath = localLibsPath + name + "/res";
        String jarPath = localLibsPath + name + "/classes.jar";
        String dexPath = localLibsPath + name + "/classes.dex";
        String manifestPath = localLibsPath + name + "/AndroidManifest.xml";
        String pgRulesPath = localLibsPath + name + "/proguard.txt";
        String assetsPath = localLibsPath + name + "/assets";

        HashMap<String, Object> localLibrary = new HashMap<>();
        localLibrary.put("name", name);
        if (dependency != null) {
            localLibrary.put("dependency", dependency);
        }
        if (FileUtil.isExistFile(configPath)) {
            localLibrary.put("packageName", FileUtil.readFile(configPath));
        }
        if (FileUtil.isExistFile(resPath)) {
            localLibrary.put("resPath", resPath);
        }
        if (FileUtil.isExistFile(jarPath)) {
            localLibrary.put("jarPath", jarPath);
        }
        if (FileUtil.isExistFile(dexPath)) {
            localLibrary.put("dexPath", dexPath);
        }
        if (FileUtil.isExistFile(manifestPath)) {
            localLibrary.put("manifestPath", manifestPath);
        }
        if (FileUtil.isExistFile(pgRulesPath)) {
            localLibrary.put("pgRulesPath", pgRulesPath);
        }
        if (FileUtil.isExistFile(assetsPath)) {
            localLibrary.put("assetsPath", assetsPath);
        }
        return localLibrary;
    }

    public class LibraryAdapter extends RecyclerView.Adapter<LibraryAdapter.ViewHolder> {
        private final List<File> libraryFiles = new ArrayList<>();

        @NonNull
        @Override
        public ViewHolder onCreateViewHolder(@NonNull ViewGroup parent, int viewType) {
<<<<<<< HEAD
            var binding = ViewItemLocalLibBinding.inflate(LayoutInflater.from(parent.getContext()), parent, false);
            return new ViewHolder(binding);
=======
            return new ViewHolder(ViewItemLocalLibBinding.inflate(LayoutInflater.from(parent.getContext()), parent, false));
>>>>>>> 74d638ca
        }

        @Override
        public void onBindViewHolder(ViewHolder holder, final int position) {
<<<<<<< HEAD
            var binding = holder.binding;

            final File libraryFile = libraryFiles.get(position);
            final String librarySize = FileUtil.formatFileSize(FileUtil.getFileSize(libraryFile));
            binding.libraryName.setText(libraryFile.getName());
            binding.librarySize.setText(librarySize);
            binding.libraryName.setSelected(true);

            binding.card.setOnClickListener(v -> binding.checkbox.performClick());
            binding.checkbox.setOnClickListener(v -> onItemClicked(binding));

            binding.checkbox.setChecked(false);
            if (!notAssociatedWithProject) {
                lookupList = new Gson().fromJson(FileUtil.readFile(localLibFile), Helper.TYPE_MAP_LIST);
                for (HashMap<String, Object> localLibrary : lookupList) {
                    if (binding.libraryName.getText().toString().equals(Objects.requireNonNull(localLibrary.get("name")).toString())) {
                        binding.checkbox.setChecked(true);
=======
            var binding = holder.listBinding;
            holder.itemView.setBackgroundResource(UI.getShapedBackgroundForList(filteredList, position));
            
            final String libraryName = filteredList.get(position);
            binding.checkboxContent.setText(libraryName);

            binding.checkboxContent.setOnClickListener(v -> {
                String name = binding.checkboxContent.getText().toString();

                HashMap<String, Object> localLibrary;
                if (!binding.checkboxContent.isChecked()) {
                    // Remove the library from the list
                    int indexToRemove = -1;
                    for (int i = 0; i < project_used_libs.size(); i++) {
                        HashMap<String, Object> lib = project_used_libs.get(i);
                        if (name.equals(lib.get("name"))) {
                            indexToRemove = i;
                            break;
                        }
>>>>>>> 74d638ca
                    }
                }
            } else {
                binding.checkbox.setEnabled(false);
            }

            binding.imgDelete.setOnClickListener(v -> {
                PopupMenu popupMenu = new PopupMenu(ManageLocalLibraryActivity.this, v);
                popupMenu.getMenu().add(Menu.NONE, Menu.NONE, Menu.NONE, "Delete");
                popupMenu.setOnMenuItemClickListener(menuItem -> {
                    FileUtil.deleteFile(localLibsPath.concat(binding.libraryName.getText().toString()));
                    SketchwareUtil.toast("Deleted successfully");
                    loadLibraries();
                    return true;
                });
                popupMenu.show();
            });
        }

        @Override
        public int getItemCount() {
            return libraryFiles.isEmpty() ? 0 : libraryFiles.size();
        }

        private void onItemClicked(ViewItemLocalLibBinding binding) {
            String name = binding.libraryName.getText().toString();

            HashMap<String, Object> localLibrary;
            if (!binding.checkbox.isChecked()) {
                // Remove the library from the list
                int indexToRemove = -1;
                for (int i = 0; i < projectUsedLibs.size(); i++) {
                    HashMap<String, Object> lib = projectUsedLibs.get(i);
                    if (name.equals(lib.get("name"))) {
                        indexToRemove = i;
                        break;
                    }
                }
                if (indexToRemove != -1) {
                    projectUsedLibs.remove(indexToRemove);
                }
            } else {
                // Add the library to the list
                // Here, we need to find the dependency string if it exists
                String dependency = null;
                for (HashMap<String, Object> lib : lookupList) {
                    if (name.equals(lib.get("name"))) {
                        dependency = (String) lib.get("dependency");
                        break;
                    }
                }
                localLibrary = createLibraryMap(name, dependency);
                projectUsedLibs.add(localLibrary);
            }
            FileUtil.writeFile(localLibFile, new Gson().toJson(projectUsedLibs));
        }

        public void setLibraryFiles(List<File> libraryFiles) {
            this.libraryFiles.clear();
            this.libraryFiles.addAll(libraryFiles);
            notifyDataSetChanged();
        }

        public List<File> getLibraryFiles() {
            return libraryFiles;
        }

        static class ViewHolder extends RecyclerView.ViewHolder {
            private final ViewItemLocalLibBinding binding;

            public ViewHolder(@NonNull ViewItemLocalLibBinding binding) {
                super(binding.getRoot());
                this.binding = binding;
            }
        }
    }

    public class SearchAdapter extends RecyclerView.Adapter<SearchAdapter.ViewHolder> {
        private final List<File> filteredLibraryFiles = new ArrayList<>();

        @NonNull
        @Override
        public ViewHolder onCreateViewHolder(@NonNull ViewGroup parent, int viewType) {
            var binding = ViewItemLocalLibSearchBinding.inflate(LayoutInflater.from(parent.getContext()), parent, false);
            return new ViewHolder(binding);
        }

        @Override
        public void onBindViewHolder(ViewHolder holder, final int position) {
            var binding = holder.binding;

            final File libraryFile = filteredLibraryFiles.get(position);
            final String librarySize = FileUtil.formatFileSize(FileUtil.getFileSize(libraryFile));
            binding.libraryName.setText(libraryFile.getName());
            binding.librarySize.setText(librarySize);
            binding.libraryName.setSelected(true);

            binding.getRoot().setOnClickListener(v -> binding.checkbox.performClick());
            binding.checkbox.setOnClickListener(v -> onItemClicked(binding));

            binding.checkbox.setChecked(false);
            if (!notAssociatedWithProject) {
                lookupList = new Gson().fromJson(FileUtil.readFile(localLibFile), Helper.TYPE_MAP_LIST);
                for (HashMap<String, Object> localLibrary : lookupList) {
                    if (binding.libraryName.getText().toString().equals(Objects.requireNonNull(localLibrary.get("name")).toString())) {
                        binding.checkbox.setChecked(true);
                    }
                }
            } else {
                binding.checkbox.setEnabled(false);
            }

            binding.imgDelete.setOnClickListener(v -> {
                PopupMenu popupMenu = new PopupMenu(ManageLocalLibraryActivity.this, v);
                popupMenu.getMenu().add(Menu.NONE, Menu.NONE, Menu.NONE, "Delete");
                popupMenu.setOnMenuItemClickListener(menuItem -> {
                    FileUtil.deleteFile(localLibsPath.concat(binding.libraryName.getText().toString()));
                    SketchwareUtil.toast("Deleted successfully");
                    loadLibraries();
                    return true;
                });
                popupMenu.show();
            });
        }

        @Override
        public int getItemCount() {
            return filteredLibraryFiles.isEmpty() ? 0 : filteredLibraryFiles.size();
        }

        private void onItemClicked(ViewItemLocalLibSearchBinding binding) {
            String name = binding.libraryName.getText().toString();

            HashMap<String, Object> localLibrary;
            if (!binding.checkbox.isChecked()) {
                // Remove the library from the list
                int indexToRemove = -1;
                for (int i = 0; i < projectUsedLibs.size(); i++) {
                    HashMap<String, Object> lib = projectUsedLibs.get(i);
                    if (name.equals(lib.get("name"))) {
                        indexToRemove = i;
                        break;
                    }
                }
                if (indexToRemove != -1) {
                    projectUsedLibs.remove(indexToRemove);
                }
            } else {
                // Add the library to the list
                // Here, we need to find the dependency string if it exists
                String dependency = null;
                for (HashMap<String, Object> lib : lookupList) {
                    if (name.equals(lib.get("name"))) {
                        dependency = (String) lib.get("dependency");
                        break;
                    }
                }
                localLibrary = createLibraryMap(name, dependency);
                projectUsedLibs.add(localLibrary);
            }
            FileUtil.writeFile(localLibFile, new Gson().toJson(projectUsedLibs));
        }

        public void filter(List<File> libraryFiles, String query) {
            filteredLibraryFiles.clear();
            if (query.isEmpty()) {
                filteredLibraryFiles.addAll(libraryFiles);
            } else {
                for (File file : libraryFiles) {
                    if (file.getName().toLowerCase().contains(query.toLowerCase())) {
                        filteredLibraryFiles.add(file);
                    }
                }
            }
            notifyDataSetChanged();
        }

        static class ViewHolder extends RecyclerView.ViewHolder {
            private final ViewItemLocalLibSearchBinding binding;

            public ViewHolder(@NonNull ViewItemLocalLibSearchBinding binding) {
                super(binding.getRoot());
                this.binding = binding;
            }
        }
    }
}<|MERGE_RESOLUTION|>--- conflicted
+++ resolved
@@ -203,17 +203,11 @@
         @NonNull
         @Override
         public ViewHolder onCreateViewHolder(@NonNull ViewGroup parent, int viewType) {
-<<<<<<< HEAD
-            var binding = ViewItemLocalLibBinding.inflate(LayoutInflater.from(parent.getContext()), parent, false);
-            return new ViewHolder(binding);
-=======
             return new ViewHolder(ViewItemLocalLibBinding.inflate(LayoutInflater.from(parent.getContext()), parent, false));
->>>>>>> 74d638ca
         }
 
         @Override
         public void onBindViewHolder(ViewHolder holder, final int position) {
-<<<<<<< HEAD
             var binding = holder.binding;
 
             final File libraryFile = libraryFiles.get(position);
@@ -231,27 +225,6 @@
                 for (HashMap<String, Object> localLibrary : lookupList) {
                     if (binding.libraryName.getText().toString().equals(Objects.requireNonNull(localLibrary.get("name")).toString())) {
                         binding.checkbox.setChecked(true);
-=======
-            var binding = holder.listBinding;
-            holder.itemView.setBackgroundResource(UI.getShapedBackgroundForList(filteredList, position));
-            
-            final String libraryName = filteredList.get(position);
-            binding.checkboxContent.setText(libraryName);
-
-            binding.checkboxContent.setOnClickListener(v -> {
-                String name = binding.checkboxContent.getText().toString();
-
-                HashMap<String, Object> localLibrary;
-                if (!binding.checkboxContent.isChecked()) {
-                    // Remove the library from the list
-                    int indexToRemove = -1;
-                    for (int i = 0; i < project_used_libs.size(); i++) {
-                        HashMap<String, Object> lib = project_used_libs.get(i);
-                        if (name.equals(lib.get("name"))) {
-                            indexToRemove = i;
-                            break;
-                        }
->>>>>>> 74d638ca
                     }
                 }
             } else {
