--- conflicted
+++ resolved
@@ -38,11 +38,7 @@
 import a.a.a.DB;
 import a.a.a.lC;
 import a.a.a.wB;
-<<<<<<< HEAD
-=======
 import dev.chrisbanes.insetter.Insetter;
-import mod.hasrat.dialog.SketchDialog;
->>>>>>> 7004f3b6
 import mod.hey.studios.project.ProjectTracker;
 import mod.hey.studios.project.backup.BackupRestoreManager;
 import mod.hey.studios.util.Helper;
@@ -234,14 +230,8 @@
     }
 
     private void showProjectSortingDialog() {
-<<<<<<< HEAD
         aB dialog = new aB(requireContext());
         dialog.b("Sort options");
-=======
-        SketchDialog dialog = new SketchDialog(requireActivity());
-        dialog.setTitle("Sort options");
-        dialog.setIcon(R.drawable.ic_sort_24);
->>>>>>> 7004f3b6
         View root = wB.a(requireActivity(), R.layout.sort_project_dialog);
         RadioButton sortByName = root.findViewById(R.id.sortByName);
         RadioButton sortByID = root.findViewById(R.id.sortByID);
