package com.besome.sketch;

import android.app.Activity;
import android.app.AlertDialog;
import android.content.Intent;
import android.net.Uri;
import android.os.Bundle;
import android.provider.Settings;
import android.view.LayoutInflater;
import android.view.Menu;
import android.view.MenuInflater;
import android.view.MenuItem;
import android.view.View;
import android.view.ViewGroup;
import android.widget.RadioButton;

<<<<<<< HEAD
import androidx.appcompat.widget.SearchView;
=======
import androidx.annotation.NonNull;
import androidx.cardview.widget.CardView;
import androidx.core.content.FileProvider;
import androidx.recyclerview.widget.DefaultItemAnimator;
import androidx.recyclerview.widget.LinearLayoutManager;
>>>>>>> cef56179
import androidx.recyclerview.widget.RecyclerView;
import androidx.swiperefreshlayout.widget.SwipeRefreshLayout;

import com.besome.sketch.design.DesignActivity;
import com.besome.sketch.editor.manage.library.ProjectComparator;
import com.besome.sketch.projects.MyProjectSettingActivity;
import com.sketchware.remod.R;

import java.util.ArrayList;
import java.util.Collections;
import java.util.HashMap;

import a.a.a.DA;
import a.a.a.DB;
<<<<<<< HEAD
=======
import a.a.a.MA;
import a.a.a.gB;
>>>>>>> cef56179
import a.a.a.lC;
import a.a.a.wB;
import mod.hasrat.dialog.SketchDialog;
import mod.hey.studios.project.ProjectTracker;
import mod.hey.studios.project.backup.BackupRestoreManager;

public class ProjectsFragment extends DA implements View.OnClickListener {


    private static final int REQUEST_CODE_RESTORE_PROJECT = 700;
    private static final int REQUEST_CODE_DESIGN_ACTIVITY = 204;
    public static final int REQUEST_CODE_PROJECT_SETTINGS_ACTIVITY = 206;


    private SwipeRefreshLayout swipeRefresh;
    private SearchView projectsSearchView;
    private RecyclerView myProjects;
    ArrayList<HashMap<String, Object>> projectsList = new ArrayList<>();
    private ProjectsAdapter projectsAdapter;
    private DB preference;


    private void initialize(ViewGroup parent) {
        preference = new DB(getContext(), "project");
        swipeRefresh = parent.findViewById(R.id.swipe_refresh);

        getActivity().findViewById(R.id.create_new_project).setOnClickListener(this);

        swipeRefresh.setOnRefreshListener(() -> {
<<<<<<< HEAD
            if (swipeRefresh.d()) swipeRefresh.setRefreshing(false);
            if (!c()) ((MainActivity) getActivity()).s(); //Check & Ask for storage permission
            refreshProjectsList();
=======
            if (swipeRefresh.isRefreshing()) swipeRefresh.setRefreshing(false);

            if (c()) {
                refreshProjectsList();
            } else if (getActivity() instanceof MainActivity) {
                ((MainActivity) getActivity()).s();
            }
>>>>>>> cef56179
        });

        myProjects = parent.findViewById(R.id.myprojects);
        myProjects.setHasFixedSize(true);
<<<<<<< HEAD
=======
        myProjects.setLayoutManager(new LinearLayoutManager(getContext()));
        projectsAdapter = new ProjectsAdapter(myProjects);
        myProjects.setAdapter(projectsAdapter);
        myProjects.setItemAnimator(new DefaultItemAnimator());

        cvCreateNew = parent.findViewById(R.id.cv_create_new);
        cvCreateNew.setOnClickListener(this);

        isCollapsed = false;

        cvRestoreProjects = parent.findViewById(R.id.cv_restore_projects);
        cvRestoreProjects.setOnClickListener(this);
        ImageView ivRestoreProjects = parent.findViewById(R.id.iv_restore_projects);
        TextView tvRestoreProjects = parent.findViewById(R.id.tv_restore_projects);
>>>>>>> cef56179

        refreshProjectsList();
    }

    public void refreshProjectsList() {
        // Don't load project list without having permissions
        if (!c()) return;

        projectsList = lC.a();
        if (projectsList.size() > 0) {
            Collections.sort(projectsList, new ProjectComparator(preference.d("sortBy")));
        }

<<<<<<< HEAD
        projectsAdapter = new ProjectsAdapter(getActivity(), projectsList);
        myProjects.setAdapter(projectsAdapter);
        if (projectsSearchView != null)
            projectsAdapter.filterData(projectsSearchView.getQuery().toString());
=======
        myProjects.getAdapter().notifyDataSetChanged();
        if (isEmpty) showCreateNewProjectLayout();
>>>>>>> cef56179
    }

    @Override
    public void b(int requestCode) {
        if (requestCode == REQUEST_CODE_PROJECT_SETTINGS_ACTIVITY) {
            toProjectSettingsActivity();
        } else if (requestCode == REQUEST_CODE_RESTORE_PROJECT) {
            restoreProject();
        }
    }

    public static void toDesignActivity(Activity activity, String sc_id) {
        Intent intent = new Intent(activity, DesignActivity.class);
        ProjectTracker.setScId(sc_id);
        intent.putExtra("sc_id", sc_id);
        intent.setFlags(Intent.FLAG_ACTIVITY_SINGLE_TOP);
        activity.startActivityForResult(intent, REQUEST_CODE_DESIGN_ACTIVITY);
    }

    @Override
    public void c(int requestCode) {
        Intent intent = new Intent(Settings.ACTION_APPLICATION_DETAILS_SETTINGS);
        intent.setData(Uri.parse("package:" + getContext().getPackageName()));
        startActivityForResult(intent, requestCode);
    }

    @Override
    public void d() {
        if (getActivity() instanceof MainActivity) {
            ((MainActivity) getActivity()).s();
        }
    }

    @Override
    public void e() {
        if (getActivity() instanceof MainActivity) {
            ((MainActivity) getActivity()).s();
        }
    }

    public int getProjectsCount() {
        return projectsList.size();
    }

<<<<<<< HEAD
=======
    private void toExportProjectActivity(int position) {
        Intent intent = new Intent(getContext(), ExportProjectActivity.class);
        intent.setFlags(Intent.FLAG_ACTIVITY_SINGLE_TOP);
        intent.putExtra("sc_id", yB.c(projectsList.get(position), "sc_id"));
        startActivity(intent);
    }

    public void refreshProjectsList() {
        a(true);
    }

    public void showCreateNewProjectLayout() {
        if (projectsList.size() > 0) {
            cvCreateNew.setVisibility(View.GONE);
            floatingActionButton.show();
        } else {
            cvCreateNew.setVisibility(View.VISIBLE);
            floatingActionButton.hide();
        }
    }
>>>>>>> cef56179

    private void toProjectSettingsActivity() {
        Intent intent = new Intent(getActivity(), MyProjectSettingActivity.class);
        intent.setFlags(Intent.FLAG_ACTIVITY_SINGLE_TOP);
        startActivityForResult(intent, REQUEST_CODE_PROJECT_SETTINGS_ACTIVITY);
    }

    private void restoreProject() {
        (new BackupRestoreManager(getActivity(), this)).restore();
    }


    @Override
    public void onActivityResult(int requestCode, int resultCode, Intent data) {
        super.onActivityResult(requestCode, resultCode, data);
        if (requestCode == REQUEST_CODE_PROJECT_SETTINGS_ACTIVITY) {
            if (resultCode == Activity.RESULT_OK) {
                refreshProjectsList();
                if (data.getBooleanExtra("is_new", false)) {
                    toDesignActivity(getActivity(), data.getStringExtra("sc_id"));
                }
            }
        } else if (requestCode == REQUEST_CODE_RESTORE_PROJECT) {
            if (resultCode == Activity.RESULT_OK) {
                refreshProjectsList();
                restoreProject();
            }
        }
    }

    @Override
    public void onClick(View v) {
        int viewId = v.getId();

        if ((viewId == R.id.create_new_project) && super.a(REQUEST_CODE_PROJECT_SETTINGS_ACTIVITY)) {
            final String[] actions = {"Create New Project", "Restore Project (.swb)"};
            AlertDialog.Builder builder = new AlertDialog.Builder(getActivity());
            builder.setTitle("Choose an action");
            builder.setItems(actions, (dialog, which) -> {
                if (which == 0) toProjectSettingsActivity();
                else restoreProject();
            });
            builder.show();
        }
    }

    @Override
<<<<<<< HEAD
    public void onCreateOptionsMenu(Menu menu, MenuInflater menuInflater) {
        super.onCreateOptionsMenu(menu, menuInflater);
        menu.clear();
        menuInflater.inflate(R.menu.projects_fragment_menu, menu);
        projectsSearchView = (SearchView) menu.findItem(R.id.searchProjects).getActionView();
        projectsSearchView.setOnQueryTextListener(new SearchView.c() {
            @Override
            public boolean onQueryTextChange(String s) {
                projectsAdapter.filterData(s);
                return false;
=======
    public View onCreateView(LayoutInflater inflater, ViewGroup parent, Bundle savedInstanceState) {
        ViewGroup viewGroup = (ViewGroup) inflater.inflate(R.layout.myprojects, parent, false);
        initialize(viewGroup);
        return viewGroup;
    }

    @SuppressLint("StaticFieldLeak")
    public class DeleteProjectTask extends MA {
        private final int position;

        public DeleteProjectTask(int position) {
            super(getContext());
            this.position = position;
            ProjectsFragment.this.b();
            addTask(this);
        }

        @Override
        public void a() {
            if (position < projectsList.size()) {
                projectsList.remove(position);
                projectsAdapter.notifyItemRemoved(position);
                projectsAdapter.notifyItemRangeChanged(position, projectsAdapter.getItemCount());
>>>>>>> cef56179
            }

            @Override
            public boolean onQueryTextSubmit(String s) {
                myProjects.getAdapter().c();
                return false;
            }
        });

    }

<<<<<<< HEAD
    @Override
    public boolean onOptionsItemSelected(MenuItem item) {
        if (item.getItemId() == R.id.sortProject) showProjectSortingDialog();
=======
    public class ProjectsAdapter extends RecyclerView.Adapter<ProjectsAdapter.ViewHolder> {
        private int layoutPosition;

        public ProjectsAdapter(RecyclerView recyclerView) {
            layoutPosition = -1;
            if (recyclerView.getLayoutManager() instanceof LinearLayoutManager) {
                recyclerView.addOnScrollListener(new RecyclerView.OnScrollListener() {
                    @Override
                    public void onScrolled(RecyclerView recyclerView, int dx, int dy) {
                        super.onScrolled(recyclerView, dx, dy);
                        if (dy > 4) {
                            if (isCollapsed) return;
                            collapseAnimatorSet.start();
                            isCollapsed = true;
                        } else {
                            if (dy >= -4 || !isCollapsed) return;
                            expandAnimatorSet.start();
                            isCollapsed = false;
                        }
                    }
                });
            }
        }

        @Override
        public int getItemCount() {
            return projectsList.size();
        }

        @Override
        public void onBindViewHolder(@NonNull ViewHolder holder, int position) {
            HashMap<String, Object> projectMap = projectsList.get(position);
            String scId = yB.c(projectMap, "sc_id");
            float rotation;
            int visibility;
            if (yB.a(projectMap, "expand")) {
                visibility = View.VISIBLE;
                rotation = -180.0F;
            } else {
                visibility = View.GONE;
                rotation = 0.0F;
            }
            holder.projectOptionLayout.setVisibility(visibility);
            holder.expand.setRotation(rotation);
            if (yB.a(projectMap, "confirmation")) {
                holder.projectButtonLayout.b();
            } else {
                holder.projectButtonLayout.a();
            }

            holder.imgIcon.setImageResource(R.drawable.default_icon);
            if (yB.c(projectMap, "sc_ver_code").isEmpty()) {
                projectMap.put("sc_ver_code", "1");
                projectMap.put("sc_ver_name", "1.0");
                lC.b(scId, projectMap);
            }
>>>>>>> cef56179

        return super.onOptionsItemSelected(item);
    }

<<<<<<< HEAD

    @Override
    public View onCreateView(LayoutInflater inflater, ViewGroup parent, Bundle savedInstanceState) {
        ViewGroup viewGroup = (ViewGroup) inflater.inflate(R.layout.myprojects, parent, false);
        setHasOptionsMenu(true);
        initialize(viewGroup);
        return viewGroup;
    }

    private void showProjectSortingDialog() {
        SketchDialog dialog = new SketchDialog(getActivity());
        dialog.setTitle("Sort Projects");
        View root = wB.a(getActivity(), R.layout.sort_project_dialog);
        RadioButton sortByName = root.findViewById(R.id.sortByName);
        RadioButton sortByID = root.findViewById(R.id.sortByID);
        RadioButton sortOrderAsc = root.findViewById(R.id.sortOrderAsc);
        RadioButton sortOrderDesc = root.findViewById(R.id.sortOrderDesc);

        //FIXME:@Jbk0 this doesn't work
        int storedValue = preference.a("sortBy", ProjectComparator.DEFAULT);
        if ((storedValue & ProjectComparator.SORT_BY_NAME) == ProjectComparator.SORT_BY_NAME) {
            sortByName.setChecked(true);
        }
        if ((storedValue & ProjectComparator.SORT_BY_ID) == ProjectComparator.SORT_BY_ID) {
            sortByID.setChecked(true);
        }
        if ((storedValue & ProjectComparator.SORT_ORDER_ASCENDING) == ProjectComparator.SORT_ORDER_ASCENDING) {
            sortOrderAsc.setChecked(true);
        }
        if ((storedValue & ProjectComparator.SORT_ORDER_DESCENDING) == ProjectComparator.SORT_ORDER_DESCENDING) {
            sortOrderDesc.setChecked(true);
        }
        dialog.setView(root);
        dialog.setPositiveButton("Save", view -> {
            int sortValue = ProjectComparator.DEFAULT;
            if (sortByName.isChecked()) {
                sortValue |= ProjectComparator.SORT_BY_NAME;
=======
            if (yB.a(projectMap, "custom_icon")) {
                Uri uri;
                String iconFolder = wq.e() + File.separator + scId;
                if (VERSION.SDK_INT >= 24) {
                    String providerPath = getContext().getPackageName() + ".provider";
                    uri = FileProvider.getUriForFile(getContext(), providerPath, new File(iconFolder, "icon.png"));
                } else {
                    uri = Uri.fromFile(new File(iconFolder, "icon.png"));
                }

                holder.imgIcon.setImageURI(uri);
            }

            holder.appName.setText(yB.c(projectMap, "my_ws_name"));
            holder.projectName.setText(yB.c(projectMap, "my_app_name"));
            holder.packageName.setText(yB.c(projectMap, "my_sc_pkg_name"));
            String version = yB.c(projectMap, "sc_ver_name") + "(" + yB.c(projectMap, "sc_ver_code") + ")";
            holder.projectVersion.setText(version);
            holder.tvPublished.setVisibility(View.VISIBLE);
            holder.tvPublished.setText(yB.c(projectMap, "sc_id"));
            holder.itemView.setTag("custom");
        }

        @Override
        @NonNull
        public ViewHolder onCreateViewHolder(@NonNull ViewGroup parent, int viewType) {
            return new ViewHolder(LayoutInflater.from(parent.getContext()).inflate(R.layout.myprojects_item, parent, false));
        }

        public class ViewHolder extends RecyclerView.ViewHolder {
            public final TextView tvPublished;
            public final ImageView expand;
            public final MyProjectButtonLayout projectButtonLayout;
            public final LinearLayout projectOptionLayout;
            public final LinearLayout projectOption;
            public final LinearLayout projectOne;
            public final View appIconLayout;
            public final CircleImageView imgIcon;
            public final TextView projectName;
            public final TextView appName;
            public final TextView packageName;
            public final TextView projectVersion;

            public ViewHolder(View itemView) {
                super(itemView);
                projectOne = itemView.findViewById(R.id.project_one);
                projectName = itemView.findViewById(R.id.project_name);
                appIconLayout = itemView.findViewById(R.id.app_icon_layout);
                imgIcon = itemView.findViewById(R.id.img_icon);
                appName = itemView.findViewById(R.id.app_name);
                packageName = itemView.findViewById(R.id.package_name);
                projectVersion = itemView.findViewById(R.id.project_version);
                tvPublished = itemView.findViewById(R.id.tv_published);
                expand = itemView.findViewById(R.id.expand);
                projectOptionLayout = itemView.findViewById(R.id.project_option_layout);
                projectOption = itemView.findViewById(R.id.project_option);
                projectButtonLayout = new MyProjectButtonLayout(getContext());
                projectOption.addView(projectButtonLayout);
                projectButtonLayout.setButtonOnClickListener(v -> {
                    if (!mB.a()) {
                        layoutPosition = getLayoutPosition();
                        if (layoutPosition <= projectsList.size()) {
                            HashMap<String, Object> projectMap = projectsList.get(layoutPosition);
                            if (v instanceof MyProjectButton) {
                                switch (((MyProjectButton) v).b) {
                                    case 0:
                                        toProjectSettingOrRequestPermission(layoutPosition);
                                        break;

                                    case 1:
                                        backupProject(layoutPosition);
                                        break;

                                    case 2:
                                        toExportProjectActivity(layoutPosition);
                                        break;

                                    case 3:
                                        projectMap.put("confirmation", true);
                                        projectButtonLayout.b();
                                        break;

                                    case 4:
                                        showProjectSettingDialog(layoutPosition);
                                        break;
                                }
                            } else {
                                if (v.getId() == R.id.confirm_yes) {
                                    projectMap.put("confirmation", false);
                                    projectMap.put("expand", false);
                                    (new DeleteProjectTask(layoutPosition)).execute();
                                } else if (v.getId() == R.id.confirm_no) {
                                    projectMap.put("confirmation", false);
                                    notifyItemChanged(layoutPosition);
                                }

                            }
                        }
                    }
                });
                projectOne.setOnClickListener(v -> {
                    if (!mB.a()) {
                        layoutPosition = getLayoutPosition();
                        toDesignActivity(yB.c(projectsList.get(layoutPosition), "sc_id"));
                    }
                });
                projectOne.setOnLongClickListener(v -> {
                    layoutPosition = getLayoutPosition();
                    if (yB.a(projectsList.get(layoutPosition), "expand")) {
                        collapse();
                    } else {
                        expand();
                    }

                    return true;
                });
                appIconLayout.setOnClickListener(v -> {
                    mB.a(v);
                    layoutPosition = getLayoutPosition();
                    toProjectSettingOrRequestPermission(layoutPosition);
                });
                expand.setOnClickListener(v -> {
                    if (!mB.a()) {
                        layoutPosition = getLayoutPosition();
                        if (yB.a(projectsList.get(layoutPosition), "expand")) {
                            collapse();
                        } else {
                            expand();
                        }
                    }
                });
>>>>>>> cef56179
            }
            if (sortByID.isChecked()) {
                sortValue |= ProjectComparator.SORT_BY_ID;
            }
            if (sortOrderAsc.isChecked()) {
                sortValue |= ProjectComparator.SORT_ORDER_ASCENDING;
            }
            if (sortOrderDesc.isChecked()) {
                sortValue |= ProjectComparator.SORT_ORDER_DESCENDING;
            }
            preference.a("sortBy", sortValue, true);
            refreshProjectsList();
            dialog.dismiss();
        });
        dialog.setNegativeButton("Cancel", view -> dialog.dismiss());
        dialog.show();
    }

}<|MERGE_RESOLUTION|>--- conflicted
+++ resolved
@@ -14,15 +14,8 @@
 import android.view.ViewGroup;
 import android.widget.RadioButton;
 
-<<<<<<< HEAD
+import androidx.annotation.NonNull;
 import androidx.appcompat.widget.SearchView;
-=======
-import androidx.annotation.NonNull;
-import androidx.cardview.widget.CardView;
-import androidx.core.content.FileProvider;
-import androidx.recyclerview.widget.DefaultItemAnimator;
-import androidx.recyclerview.widget.LinearLayoutManager;
->>>>>>> cef56179
 import androidx.recyclerview.widget.RecyclerView;
 import androidx.swiperefreshlayout.widget.SwipeRefreshLayout;
 
@@ -37,16 +30,12 @@
 
 import a.a.a.DA;
 import a.a.a.DB;
-<<<<<<< HEAD
-=======
-import a.a.a.MA;
-import a.a.a.gB;
->>>>>>> cef56179
 import a.a.a.lC;
 import a.a.a.wB;
 import mod.hasrat.dialog.SketchDialog;
 import mod.hey.studios.project.ProjectTracker;
 import mod.hey.studios.project.backup.BackupRestoreManager;
+import mod.hey.studios.util.Helper;
 
 public class ProjectsFragment extends DA implements View.OnClickListener {
 
@@ -65,46 +54,19 @@
 
 
     private void initialize(ViewGroup parent) {
-        preference = new DB(getContext(), "project");
+        preference = new DB(requireContext(), "project");
         swipeRefresh = parent.findViewById(R.id.swipe_refresh);
 
-        getActivity().findViewById(R.id.create_new_project).setOnClickListener(this);
+        requireActivity().findViewById(R.id.create_new_project).setOnClickListener(this);
 
         swipeRefresh.setOnRefreshListener(() -> {
-<<<<<<< HEAD
-            if (swipeRefresh.d()) swipeRefresh.setRefreshing(false);
-            if (!c()) ((MainActivity) getActivity()).s(); //Check & Ask for storage permission
+            if (swipeRefresh.isRefreshing()) swipeRefresh.setRefreshing(false);
+            if (!c()) ((MainActivity) requireActivity()).s(); //Check & Ask for storage permission
             refreshProjectsList();
-=======
-            if (swipeRefresh.isRefreshing()) swipeRefresh.setRefreshing(false);
-
-            if (c()) {
-                refreshProjectsList();
-            } else if (getActivity() instanceof MainActivity) {
-                ((MainActivity) getActivity()).s();
-            }
->>>>>>> cef56179
         });
 
         myProjects = parent.findViewById(R.id.myprojects);
         myProjects.setHasFixedSize(true);
-<<<<<<< HEAD
-=======
-        myProjects.setLayoutManager(new LinearLayoutManager(getContext()));
-        projectsAdapter = new ProjectsAdapter(myProjects);
-        myProjects.setAdapter(projectsAdapter);
-        myProjects.setItemAnimator(new DefaultItemAnimator());
-
-        cvCreateNew = parent.findViewById(R.id.cv_create_new);
-        cvCreateNew.setOnClickListener(this);
-
-        isCollapsed = false;
-
-        cvRestoreProjects = parent.findViewById(R.id.cv_restore_projects);
-        cvRestoreProjects.setOnClickListener(this);
-        ImageView ivRestoreProjects = parent.findViewById(R.id.iv_restore_projects);
-        TextView tvRestoreProjects = parent.findViewById(R.id.tv_restore_projects);
->>>>>>> cef56179
 
         refreshProjectsList();
     }
@@ -118,15 +80,10 @@
             Collections.sort(projectsList, new ProjectComparator(preference.d("sortBy")));
         }
 
-<<<<<<< HEAD
         projectsAdapter = new ProjectsAdapter(getActivity(), projectsList);
         myProjects.setAdapter(projectsAdapter);
         if (projectsSearchView != null)
             projectsAdapter.filterData(projectsSearchView.getQuery().toString());
-=======
-        myProjects.getAdapter().notifyDataSetChanged();
-        if (isEmpty) showCreateNewProjectLayout();
->>>>>>> cef56179
     }
 
     @Override
@@ -149,7 +106,7 @@
     @Override
     public void c(int requestCode) {
         Intent intent = new Intent(Settings.ACTION_APPLICATION_DETAILS_SETTINGS);
-        intent.setData(Uri.parse("package:" + getContext().getPackageName()));
+        intent.setData(Uri.parse("package:" + requireContext().getPackageName()));
         startActivityForResult(intent, requestCode);
     }
 
@@ -171,29 +128,6 @@
         return projectsList.size();
     }
 
-<<<<<<< HEAD
-=======
-    private void toExportProjectActivity(int position) {
-        Intent intent = new Intent(getContext(), ExportProjectActivity.class);
-        intent.setFlags(Intent.FLAG_ACTIVITY_SINGLE_TOP);
-        intent.putExtra("sc_id", yB.c(projectsList.get(position), "sc_id"));
-        startActivity(intent);
-    }
-
-    public void refreshProjectsList() {
-        a(true);
-    }
-
-    public void showCreateNewProjectLayout() {
-        if (projectsList.size() > 0) {
-            cvCreateNew.setVisibility(View.GONE);
-            floatingActionButton.show();
-        } else {
-            cvCreateNew.setVisibility(View.VISIBLE);
-            floatingActionButton.hide();
-        }
-    }
->>>>>>> cef56179
 
     private void toProjectSettingsActivity() {
         Intent intent = new Intent(getActivity(), MyProjectSettingActivity.class);
@@ -241,120 +175,33 @@
     }
 
     @Override
-<<<<<<< HEAD
-    public void onCreateOptionsMenu(Menu menu, MenuInflater menuInflater) {
+    public void onCreateOptionsMenu(@NonNull Menu menu, @NonNull MenuInflater menuInflater) {
         super.onCreateOptionsMenu(menu, menuInflater);
         menu.clear();
         menuInflater.inflate(R.menu.projects_fragment_menu, menu);
         projectsSearchView = (SearchView) menu.findItem(R.id.searchProjects).getActionView();
-        projectsSearchView.setOnQueryTextListener(new SearchView.c() {
+        projectsSearchView.setOnQueryTextListener(new SearchView.OnQueryTextListener() {
             @Override
             public boolean onQueryTextChange(String s) {
                 projectsAdapter.filterData(s);
                 return false;
-=======
-    public View onCreateView(LayoutInflater inflater, ViewGroup parent, Bundle savedInstanceState) {
-        ViewGroup viewGroup = (ViewGroup) inflater.inflate(R.layout.myprojects, parent, false);
-        initialize(viewGroup);
-        return viewGroup;
-    }
-
-    @SuppressLint("StaticFieldLeak")
-    public class DeleteProjectTask extends MA {
-        private final int position;
-
-        public DeleteProjectTask(int position) {
-            super(getContext());
-            this.position = position;
-            ProjectsFragment.this.b();
-            addTask(this);
-        }
-
-        @Override
-        public void a() {
-            if (position < projectsList.size()) {
-                projectsList.remove(position);
-                projectsAdapter.notifyItemRemoved(position);
-                projectsAdapter.notifyItemRangeChanged(position, projectsAdapter.getItemCount());
->>>>>>> cef56179
             }
 
             @Override
             public boolean onQueryTextSubmit(String s) {
-                myProjects.getAdapter().c();
                 return false;
             }
         });
 
     }
 
-<<<<<<< HEAD
     @Override
     public boolean onOptionsItemSelected(MenuItem item) {
         if (item.getItemId() == R.id.sortProject) showProjectSortingDialog();
-=======
-    public class ProjectsAdapter extends RecyclerView.Adapter<ProjectsAdapter.ViewHolder> {
-        private int layoutPosition;
-
-        public ProjectsAdapter(RecyclerView recyclerView) {
-            layoutPosition = -1;
-            if (recyclerView.getLayoutManager() instanceof LinearLayoutManager) {
-                recyclerView.addOnScrollListener(new RecyclerView.OnScrollListener() {
-                    @Override
-                    public void onScrolled(RecyclerView recyclerView, int dx, int dy) {
-                        super.onScrolled(recyclerView, dx, dy);
-                        if (dy > 4) {
-                            if (isCollapsed) return;
-                            collapseAnimatorSet.start();
-                            isCollapsed = true;
-                        } else {
-                            if (dy >= -4 || !isCollapsed) return;
-                            expandAnimatorSet.start();
-                            isCollapsed = false;
-                        }
-                    }
-                });
-            }
-        }
-
-        @Override
-        public int getItemCount() {
-            return projectsList.size();
-        }
-
-        @Override
-        public void onBindViewHolder(@NonNull ViewHolder holder, int position) {
-            HashMap<String, Object> projectMap = projectsList.get(position);
-            String scId = yB.c(projectMap, "sc_id");
-            float rotation;
-            int visibility;
-            if (yB.a(projectMap, "expand")) {
-                visibility = View.VISIBLE;
-                rotation = -180.0F;
-            } else {
-                visibility = View.GONE;
-                rotation = 0.0F;
-            }
-            holder.projectOptionLayout.setVisibility(visibility);
-            holder.expand.setRotation(rotation);
-            if (yB.a(projectMap, "confirmation")) {
-                holder.projectButtonLayout.b();
-            } else {
-                holder.projectButtonLayout.a();
-            }
-
-            holder.imgIcon.setImageResource(R.drawable.default_icon);
-            if (yB.c(projectMap, "sc_ver_code").isEmpty()) {
-                projectMap.put("sc_ver_code", "1");
-                projectMap.put("sc_ver_name", "1.0");
-                lC.b(scId, projectMap);
-            }
->>>>>>> cef56179
 
         return super.onOptionsItemSelected(item);
     }
 
-<<<<<<< HEAD
 
     @Override
     public View onCreateView(LayoutInflater inflater, ViewGroup parent, Bundle savedInstanceState) {
@@ -365,15 +212,14 @@
     }
 
     private void showProjectSortingDialog() {
-        SketchDialog dialog = new SketchDialog(getActivity());
-        dialog.setTitle("Sort Projects");
-        View root = wB.a(getActivity(), R.layout.sort_project_dialog);
+        SketchDialog dialog = new SketchDialog(requireActivity());
+        dialog.setTitle("Sort options");
+        View root = wB.a(requireActivity(), R.layout.sort_project_dialog);
         RadioButton sortByName = root.findViewById(R.id.sortByName);
         RadioButton sortByID = root.findViewById(R.id.sortByID);
         RadioButton sortOrderAsc = root.findViewById(R.id.sortOrderAsc);
         RadioButton sortOrderDesc = root.findViewById(R.id.sortOrderDesc);
 
-        //FIXME:@Jbk0 this doesn't work
         int storedValue = preference.a("sortBy", ProjectComparator.DEFAULT);
         if ((storedValue & ProjectComparator.SORT_BY_NAME) == ProjectComparator.SORT_BY_NAME) {
             sortByName.setChecked(true);
@@ -388,143 +234,10 @@
             sortOrderDesc.setChecked(true);
         }
         dialog.setView(root);
-        dialog.setPositiveButton("Save", view -> {
-            int sortValue = ProjectComparator.DEFAULT;
+        dialog.setPositiveButton("Save", v -> {
+            int sortValue = 0;
             if (sortByName.isChecked()) {
                 sortValue |= ProjectComparator.SORT_BY_NAME;
-=======
-            if (yB.a(projectMap, "custom_icon")) {
-                Uri uri;
-                String iconFolder = wq.e() + File.separator + scId;
-                if (VERSION.SDK_INT >= 24) {
-                    String providerPath = getContext().getPackageName() + ".provider";
-                    uri = FileProvider.getUriForFile(getContext(), providerPath, new File(iconFolder, "icon.png"));
-                } else {
-                    uri = Uri.fromFile(new File(iconFolder, "icon.png"));
-                }
-
-                holder.imgIcon.setImageURI(uri);
-            }
-
-            holder.appName.setText(yB.c(projectMap, "my_ws_name"));
-            holder.projectName.setText(yB.c(projectMap, "my_app_name"));
-            holder.packageName.setText(yB.c(projectMap, "my_sc_pkg_name"));
-            String version = yB.c(projectMap, "sc_ver_name") + "(" + yB.c(projectMap, "sc_ver_code") + ")";
-            holder.projectVersion.setText(version);
-            holder.tvPublished.setVisibility(View.VISIBLE);
-            holder.tvPublished.setText(yB.c(projectMap, "sc_id"));
-            holder.itemView.setTag("custom");
-        }
-
-        @Override
-        @NonNull
-        public ViewHolder onCreateViewHolder(@NonNull ViewGroup parent, int viewType) {
-            return new ViewHolder(LayoutInflater.from(parent.getContext()).inflate(R.layout.myprojects_item, parent, false));
-        }
-
-        public class ViewHolder extends RecyclerView.ViewHolder {
-            public final TextView tvPublished;
-            public final ImageView expand;
-            public final MyProjectButtonLayout projectButtonLayout;
-            public final LinearLayout projectOptionLayout;
-            public final LinearLayout projectOption;
-            public final LinearLayout projectOne;
-            public final View appIconLayout;
-            public final CircleImageView imgIcon;
-            public final TextView projectName;
-            public final TextView appName;
-            public final TextView packageName;
-            public final TextView projectVersion;
-
-            public ViewHolder(View itemView) {
-                super(itemView);
-                projectOne = itemView.findViewById(R.id.project_one);
-                projectName = itemView.findViewById(R.id.project_name);
-                appIconLayout = itemView.findViewById(R.id.app_icon_layout);
-                imgIcon = itemView.findViewById(R.id.img_icon);
-                appName = itemView.findViewById(R.id.app_name);
-                packageName = itemView.findViewById(R.id.package_name);
-                projectVersion = itemView.findViewById(R.id.project_version);
-                tvPublished = itemView.findViewById(R.id.tv_published);
-                expand = itemView.findViewById(R.id.expand);
-                projectOptionLayout = itemView.findViewById(R.id.project_option_layout);
-                projectOption = itemView.findViewById(R.id.project_option);
-                projectButtonLayout = new MyProjectButtonLayout(getContext());
-                projectOption.addView(projectButtonLayout);
-                projectButtonLayout.setButtonOnClickListener(v -> {
-                    if (!mB.a()) {
-                        layoutPosition = getLayoutPosition();
-                        if (layoutPosition <= projectsList.size()) {
-                            HashMap<String, Object> projectMap = projectsList.get(layoutPosition);
-                            if (v instanceof MyProjectButton) {
-                                switch (((MyProjectButton) v).b) {
-                                    case 0:
-                                        toProjectSettingOrRequestPermission(layoutPosition);
-                                        break;
-
-                                    case 1:
-                                        backupProject(layoutPosition);
-                                        break;
-
-                                    case 2:
-                                        toExportProjectActivity(layoutPosition);
-                                        break;
-
-                                    case 3:
-                                        projectMap.put("confirmation", true);
-                                        projectButtonLayout.b();
-                                        break;
-
-                                    case 4:
-                                        showProjectSettingDialog(layoutPosition);
-                                        break;
-                                }
-                            } else {
-                                if (v.getId() == R.id.confirm_yes) {
-                                    projectMap.put("confirmation", false);
-                                    projectMap.put("expand", false);
-                                    (new DeleteProjectTask(layoutPosition)).execute();
-                                } else if (v.getId() == R.id.confirm_no) {
-                                    projectMap.put("confirmation", false);
-                                    notifyItemChanged(layoutPosition);
-                                }
-
-                            }
-                        }
-                    }
-                });
-                projectOne.setOnClickListener(v -> {
-                    if (!mB.a()) {
-                        layoutPosition = getLayoutPosition();
-                        toDesignActivity(yB.c(projectsList.get(layoutPosition), "sc_id"));
-                    }
-                });
-                projectOne.setOnLongClickListener(v -> {
-                    layoutPosition = getLayoutPosition();
-                    if (yB.a(projectsList.get(layoutPosition), "expand")) {
-                        collapse();
-                    } else {
-                        expand();
-                    }
-
-                    return true;
-                });
-                appIconLayout.setOnClickListener(v -> {
-                    mB.a(v);
-                    layoutPosition = getLayoutPosition();
-                    toProjectSettingOrRequestPermission(layoutPosition);
-                });
-                expand.setOnClickListener(v -> {
-                    if (!mB.a()) {
-                        layoutPosition = getLayoutPosition();
-                        if (yB.a(projectsList.get(layoutPosition), "expand")) {
-                            collapse();
-                        } else {
-                            expand();
-                        }
-                    }
-                });
->>>>>>> cef56179
             }
             if (sortByID.isChecked()) {
                 sortValue |= ProjectComparator.SORT_BY_ID;
@@ -536,11 +249,12 @@
                 sortValue |= ProjectComparator.SORT_ORDER_DESCENDING;
             }
             preference.a("sortBy", sortValue, true);
+            dialog.dismiss();
             refreshProjectsList();
-            dialog.dismiss();
         });
-        dialog.setNegativeButton("Cancel", view -> dialog.dismiss());
+        dialog.setNegativeButton("Cancel", Helper.getDialogDismissListener(dialog));
         dialog.show();
     }
 
+
 }