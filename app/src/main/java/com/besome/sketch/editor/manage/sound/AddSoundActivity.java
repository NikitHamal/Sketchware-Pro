package com.besome.sketch.editor.manage.sound;

import android.app.Activity;
import android.content.Intent;
import android.media.AudioAttributes;
import android.media.MediaMetadataRetriever;
import android.media.MediaPlayer;
import android.net.Uri;
import android.os.Bundle;
import android.provider.MediaStore;
import android.view.View;
import android.view.animation.AnimationUtils;
import android.widget.CheckBox;
import android.widget.ImageView;
import android.widget.LinearLayout;
import android.widget.SeekBar;
import android.widget.TextView;

import com.besome.sketch.beans.ProjectResourceBean;
import com.besome.sketch.lib.base.BaseDialogActivity;
import com.bumptech.glide.Glide;
import com.bumptech.glide.load.resource.drawable.GlideDrawable;
import com.bumptech.glide.request.animation.GlideAnimation;
import com.bumptech.glide.request.target.SimpleTarget;
import com.google.android.material.card.MaterialCardView;
import com.google.android.material.textfield.TextInputEditText;
import com.google.android.material.textfield.TextInputLayout;
import com.sketchware.remod.R;

import java.io.File;
import java.io.IOException;
import java.util.ArrayList;
import java.util.Optional;
import java.util.Timer;
import java.util.TimerTask;

import a.a.a.Qp;
import a.a.a.WB;
import a.a.a.bB;
import a.a.a.uq;
import a.a.a.xB;
import a.a.a.yy;
import mod.SketchwareUtil;
import mod.agus.jcoderz.lib.FileUtil;
import mod.jbk.util.LogUtil;

public class AddSoundActivity extends BaseDialogActivity implements View.OnClickListener {
    private static final int REQUEST_CODE_SOUND_PICKER = 218;

    private CheckBox addToCollection;
    private TextInputEditText soundName;
    private TextInputLayout soundInputLayout;
    private TextView nowPlayingFilename;
    private TextView nowPlayingProgress;
    private TextView nowPlayingTotalDuration;
    private ImageView albumCover;
    private ImageView playPause;
    private MediaPlayer nowPlayingPlayer;
    private TimerTask nowPlayingProgressUpdater;
    private SeekBar nowPlayingProgressBar;
    private WB soundNameValidator;
    private String sc_id;
    private String soundsDirectory;
    private MaterialCardView nowPlayingContainer;
    private LinearLayout guide;
    private MaterialCardView selectFile;
    private Timer timer = new Timer();
    private Uri soundUri = null;
    private boolean isSoundPlayable = false;
    private boolean editingSound = false;

    @Override
    public void finish() {
        if (timer != null) {
            timer.cancel();
        }
        if (nowPlayingPlayer != null) {
            if (nowPlayingPlayer.isPlaying()) {
                nowPlayingPlayer.stop();
            }
            nowPlayingPlayer.release();
            nowPlayingPlayer = null;
        }
        super.finish();
    }

    private void pickSound() {
        Intent intent = new Intent(Intent.ACTION_GET_CONTENT);
        intent.setType("audio/*");
        startActivityForResult(Intent.createChooser(intent, getTranslatedString(R.string.common_word_choose)), REQUEST_CODE_SOUND_PICKER);
    }

    private void playOrPause() {
        if (nowPlayingPlayer.isPlaying()) {
            pauseNowPlaying();
        } else {
            nowPlayingPlayer.start();
            startNowPlayingProgressUpdater();
            playPause.setImageResource(R.drawable.ic_pause_circle_outline_black_36dp);
        }
    }

    @Override
    public void onActivityResult(int requestCode, int resultCode, Intent data) {
        super.onActivityResult(requestCode, resultCode, data);

        if (requestCode == REQUEST_CODE_SOUND_PICKER && selectFile != null) {
            selectFile.setEnabled(true);
            Uri intentData;
            if (resultCode == Activity.RESULT_OK && (intentData = data.getData()) != null) {
                playSound(intentData);
            }
        }
    }

    @Override
    public void onClick(View v) {
        int id = v.getId();

        if (id == R.id.common_dialog_cancel_button) {
            finish();
        } else if (id == R.id.common_dialog_ok_button) {
            saveSound();
        } else if (id == R.id.play) {
            playOrPause();
        } else if (id == R.id.select_file) {
            selectFile.setEnabled(false);
            pickSound();
        }
    }

    @Override
    public void onCreate(Bundle savedInstanceState) {
        super.onCreate(savedInstanceState);
<<<<<<< HEAD
        setContentView(R.layout.manage_sound_add);
        e(xB.b().a(this, R.string.design_manager_sound_title_add_sound));
        d(xB.b().a(this, R.string.common_word_save));
        b(xB.b().a(this, R.string.common_word_cancel));
=======
        e(getTranslatedString(R.string.design_manager_sound_title_add_sound));
        setContentView(R.layout.manage_sound_add);
        d(getTranslatedString(R.string.common_word_save));
        b(getTranslatedString(R.string.common_word_cancel));
>>>>>>> 554c25ee

        Intent intent = getIntent();
        ArrayList<String> existingSoundNames = intent.getStringArrayListExtra("sound_names");
        sc_id = intent.getStringExtra("sc_id");
        soundsDirectory = intent.getStringExtra("dir_path");
        int requestCode = intent.getIntExtra("request_code", -1);
        nowPlayingFilename = findViewById(R.id.file_name);
        nowPlayingProgress = findViewById(R.id.current_time);
        nowPlayingTotalDuration = findViewById(R.id.file_length);
        nowPlayingContainer = findViewById(R.id.layout_control);
        guide = findViewById(R.id.layout_guide);
        addToCollection = findViewById(R.id.chk_collection);
        selectFile = findViewById(R.id.select_file);
        playPause = findViewById(R.id.play);
        albumCover = findViewById(R.id.img_album);
        nowPlayingProgressBar = findViewById(R.id.seek);
        nowPlayingContainer.setVisibility(View.GONE);
<<<<<<< HEAD
        soundInputLayout = findViewById(R.id.ti_input);
        soundName = findViewById(R.id.ed_input);
        soundNameValidator = new WB(this, soundInputLayout, uq.b, existingSoundNames);
=======
        addToCollectionLabel.setText(getTranslatedString(R.string.design_manager_title_add_to_collection));
        EasyDeleteEditText easyDeleteSoundName = findViewById(R.id.ed_input);
        soundName = easyDeleteSoundName.getEditText();
        easyDeleteSoundName.setHint(getTranslatedString(R.string.design_manager_sound_hint_enter_sound_name));
        soundNameValidator = new WB(this, easyDeleteSoundName.getTextInputLayout(), uq.b, existingSoundNames);
        soundName.setPrivateImeOptions("defaultInputmode=english;");
>>>>>>> 554c25ee
        playPause.setEnabled(false);
        playPause.setOnClickListener(this);
        nowPlayingProgressBar.setOnSeekBarChangeListener(new SeekBar.OnSeekBarChangeListener() {
            @Override
            public void onProgressChanged(SeekBar seekBar, int progress, boolean fromUser) {
            }

            @Override
            public void onStartTrackingTouch(SeekBar seekBar) {
                if (nowPlayingPlayer != null && nowPlayingPlayer.isPlaying() && timer != null) {
                    timer.cancel();
                }
            }

            @Override
            public void onStopTrackingTouch(SeekBar seekBar) {
                if (nowPlayingPlayer != null) {
                    nowPlayingPlayer.seekTo(seekBar.getProgress() * 100);
                    if (nowPlayingPlayer.isPlaying()) {
                        startNowPlayingProgressUpdater();
                    }
                } else {
                    seekBar.setProgress(0);
                }
            }
        });
        selectFile.setOnClickListener(this);
        r.setOnClickListener(this);
        s.setOnClickListener(this);
        if (requestCode == 270) {
            e(getTranslatedString(R.string.design_manager_sound_title_edit_sound));
            ProjectResourceBean projectResourceBean = intent.getParcelableExtra("project_resource");
            soundNameValidator = new WB(this, soundInputLayout, uq.b, new ArrayList<>());
            soundName.setText(projectResourceBean.resName);
            soundName.setEnabled(false);
            addToCollection.setEnabled(false);
            String soundPath;
            if (projectResourceBean.isNew) {
                soundPath = projectResourceBean.resFullName;
            } else {
                soundPath = getSoundFilePath(projectResourceBean);
            }
            editingSound = true;
            playSound(Uri.fromFile(new File(soundPath)));
        }
    }

    @Override
    public void onPause() {
        super.onPause();
        pauseNowPlaying();
    }

    private void saveSound() {
        if (isSoundValid(soundNameValidator)) {
            String soundName = this.soundName.getText().toString();

            SketchwareUtil.copySafDocumentToTempFile(soundUri, this, FileUtil.getFileExtension(getFilenameOfPickedFile(soundUri)),
                    tempFile -> {
                        String soundFilePath = tempFile.getAbsolutePath();
                        ProjectResourceBean projectResourceBean = new ProjectResourceBean(ProjectResourceBean.PROJECT_RES_TYPE_FILE, soundName, soundFilePath);
                        projectResourceBean.savedPos = 1;
                        projectResourceBean.isNew = true;
                        if (addToCollection.isChecked()) {
                            try {
                                Qp.g().a(sc_id, projectResourceBean);
                            } catch (Exception e) {
                                // The bytecode is lying. Checked exceptions suck.
                                //noinspection ConstantConditions
                                if (e instanceof yy) {
                                    String message = e.getMessage();

                                    switch (message) {
                                        case "duplicate_name":
                                            bB.b(this, getTranslatedString(R.string.collection_duplicated_name), 1).show();
                                            break;

                                        case "file_no_exist":
                                            bB.b(this, getTranslatedString(R.string.collection_no_exist_file), 1).show();
                                            break;

                                        case "fail_to_copy":
                                            bB.b(this, getTranslatedString(R.string.collection_failed_to_copy), 1).show();
                                            break;

                                        default:
                                    }
                                } else {
                                    throw e;
                                }
                            }
                        } else {
                            Intent intent = new Intent();
                            intent.putExtra("project_resource", projectResourceBean);
                            setResult(Activity.RESULT_OK, intent);
                            finish();
                        }
                    }, e -> {
                        SketchwareUtil.toastError("Error while loading sound: " + e.getMessage());
                        LogUtil.e("AddSoundActivity", "Failed to load sound", e);
                    });
        }
    }

    private void pauseNowPlaying() {
        if (nowPlayingPlayer != null && nowPlayingPlayer.isPlaying()) {
            timer.cancel();
            nowPlayingPlayer.pause();
            playPause.setImageResource(R.drawable.ic_play_circle_outline_black_36dp);
        }
    }

    private void startNowPlayingProgressUpdater() {
        timer = new Timer();
        nowPlayingProgressUpdater = new TimerTask() {
            @Override
            public void run() {
                runOnUiThread(() -> {
                    if (nowPlayingPlayer == null) {
                        timer.cancel();
                    } else {
                        int currentPosition = nowPlayingPlayer.getCurrentPosition() / 1000;
                        nowPlayingProgress.setText(String.format("%d:%02d", currentPosition / 60, currentPosition % 60));
                        nowPlayingProgressBar.setProgress(nowPlayingPlayer.getCurrentPosition() / 100);
                    }
                });
            }
        };
        timer.schedule(nowPlayingProgressUpdater, 100L, 100L);
    }

    private String getSoundFilePath(ProjectResourceBean projectResourceBean) {
        String str = projectResourceBean.resFullName;
        String substring = str.substring(str.lastIndexOf("."));
        return soundsDirectory + File.separator + projectResourceBean.resName + substring;
    }

    private void playSound(Uri uri) {
        soundUri = uri;
        try {
            if (nowPlayingPlayer != null) {
                if (nowPlayingProgressUpdater != null) {
                    nowPlayingProgressUpdater.cancel();
                }
                if (nowPlayingPlayer.isPlaying()) {
                    nowPlayingPlayer.stop();
                }
            }
            nowPlayingPlayer = new MediaPlayer();
            nowPlayingPlayer.setAudioAttributes(new AudioAttributes.Builder()
                    .setUsage(AudioAttributes.USAGE_MEDIA)
                    .setContentType(AudioAttributes.CONTENT_TYPE_MUSIC)
                    .build());
            nowPlayingPlayer.setOnPreparedListener(mp -> {
                playPause.setImageResource(R.drawable.ic_pause_circle_outline_black_36dp);
                playPause.setEnabled(true);
                nowPlayingProgressBar.setMax(mp.getDuration() / 100);
                nowPlayingProgressBar.setProgress(0);

                int duration = mp.getDuration() / 1000;
                nowPlayingTotalDuration.setText(String.format("%d:%02d", duration / 60, duration % 60));

                nowPlayingFilename.setText(editingSound ? soundUri.getLastPathSegment() : getFilenameOfPickedFile(soundUri));

                mp.start();
                startNowPlayingProgressUpdater();
            });
            nowPlayingPlayer.setOnCompletionListener(mp -> {
                timer.cancel();
                playPause.setImageResource(R.drawable.ic_play_circle_outline_black_36dp);
                nowPlayingProgressBar.setProgress(0);
                nowPlayingProgress.setText("0:00");
            });
            nowPlayingPlayer.setDataSource(this, uri);
            nowPlayingPlayer.prepare();
            isSoundPlayable = true;
            setAlbumCover();
            nowPlayingContainer.setVisibility(View.VISIBLE);
            guide.setVisibility(View.GONE);
            if (soundName.getText() == null || soundName.getText().length() <= 0) {
                soundName.setText(FileUtil.getFileNameNoExtension(getFilenameOfPickedFile(soundUri)));
            }
        } catch (Exception e) {
            isSoundPlayable = false;
            nowPlayingContainer.setVisibility(View.GONE);
            guide.setVisibility(View.VISIBLE);
            e.printStackTrace();
        }
    }

    private void setAlbumCover() throws IOException {
        MediaMetadataRetriever mediaMetadataRetriever = new MediaMetadataRetriever();
        try {
            if (editingSound) {
                mediaMetadataRetriever.setDataSource(soundUri.getPath());
            } else {
                mediaMetadataRetriever.setDataSource(getContentResolver().openFileDescriptor(soundUri, "r").getFileDescriptor());
            }
            if (mediaMetadataRetriever.getEmbeddedPicture() != null) {
                Glide.with(this).load(mediaMetadataRetriever.getEmbeddedPicture()).centerCrop().into(new SimpleTarget<GlideDrawable>() {
                    @Override
                    public void onResourceReady(GlideDrawable glideDrawable, GlideAnimation<? super GlideDrawable> glideAnimation) {
                        albumCover.setImageDrawable(glideDrawable);
                    }
                });
            } else {
                Glide.with(this).load(R.drawable.default_album_art_200dp).centerCrop().into(albumCover);
            }
        } catch (IllegalArgumentException e) {
            Glide.with(this).load(R.drawable.default_album_art_200dp).centerCrop().into(albumCover);
        }
        mediaMetadataRetriever.release();
    }

    private boolean isSoundValid(WB wb) {
        if (!wb.b()) {
            return false;
        }
        if (isSoundPlayable && soundUri != null) {
            return true;
        }
        selectFile.startAnimation(AnimationUtils.loadAnimation(this, R.anim.ani_1));
        return false;
    }

    private String getFilenameOfPickedFile(Uri input) {
        Optional<String> displayName = SketchwareUtil.getSafDocumentDisplayName(input);

        //noinspection SimplifyOptionalCallChains
        if (!displayName.isPresent()) return "Unknown filename";
        String name = displayName.get();

        if (name.contains(".")) {
            // Seems like that display name is a filename
            return name;
        } else {
            Optional<String> optionalFilenameExtension = SketchwareUtil.doSingleStringContentQuery(input, MediaStore.MediaColumns.MIME_TYPE);
            String filenameExtension;
            if (optionalFilenameExtension.isPresent()) {
                filenameExtension = optionalFilenameExtension.get().split("/")[1];
            } else {
                // Failed to find out filename extension :/
                filenameExtension = "";
            }

            return name + '.' + filenameExtension;
        }
    }
}<|MERGE_RESOLUTION|>--- conflicted
+++ resolved
@@ -38,7 +38,6 @@
 import a.a.a.WB;
 import a.a.a.bB;
 import a.a.a.uq;
-import a.a.a.xB;
 import a.a.a.yy;
 import mod.SketchwareUtil;
 import mod.agus.jcoderz.lib.FileUtil;
@@ -132,17 +131,10 @@
     @Override
     public void onCreate(Bundle savedInstanceState) {
         super.onCreate(savedInstanceState);
-<<<<<<< HEAD
         setContentView(R.layout.manage_sound_add);
-        e(xB.b().a(this, R.string.design_manager_sound_title_add_sound));
-        d(xB.b().a(this, R.string.common_word_save));
-        b(xB.b().a(this, R.string.common_word_cancel));
-=======
         e(getTranslatedString(R.string.design_manager_sound_title_add_sound));
-        setContentView(R.layout.manage_sound_add);
         d(getTranslatedString(R.string.common_word_save));
         b(getTranslatedString(R.string.common_word_cancel));
->>>>>>> 554c25ee
 
         Intent intent = getIntent();
         ArrayList<String> existingSoundNames = intent.getStringArrayListExtra("sound_names");
@@ -160,18 +152,9 @@
         albumCover = findViewById(R.id.img_album);
         nowPlayingProgressBar = findViewById(R.id.seek);
         nowPlayingContainer.setVisibility(View.GONE);
-<<<<<<< HEAD
         soundInputLayout = findViewById(R.id.ti_input);
         soundName = findViewById(R.id.ed_input);
         soundNameValidator = new WB(this, soundInputLayout, uq.b, existingSoundNames);
-=======
-        addToCollectionLabel.setText(getTranslatedString(R.string.design_manager_title_add_to_collection));
-        EasyDeleteEditText easyDeleteSoundName = findViewById(R.id.ed_input);
-        soundName = easyDeleteSoundName.getEditText();
-        easyDeleteSoundName.setHint(getTranslatedString(R.string.design_manager_sound_hint_enter_sound_name));
-        soundNameValidator = new WB(this, easyDeleteSoundName.getTextInputLayout(), uq.b, existingSoundNames);
-        soundName.setPrivateImeOptions("defaultInputmode=english;");
->>>>>>> 554c25ee
         playPause.setEnabled(false);
         playPause.setOnClickListener(this);
         nowPlayingProgressBar.setOnSeekBarChangeListener(new SeekBar.OnSeekBarChangeListener() {
