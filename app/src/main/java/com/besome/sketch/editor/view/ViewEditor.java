--- conflicted
+++ resolved
@@ -718,11 +718,7 @@
         aBVar.b(xB.b().a(getContext(), R.string.view_widget_favorites_delete_title));
         aBVar.a(R.drawable.high_priority_96_red);
         aBVar.a(xB.b().a(getContext(), R.string.view_widget_favorites_delete_message));
-<<<<<<< HEAD
         aBVar.b(xB.b().a(getContext(), R.string.common_word_delete), (d, which) -> {
-=======
-        aBVar.b(xB.b().a(getContext(), R.string.common_word_delete), view -> {
->>>>>>> 7004f3b6
             Rp.h().a(str, true);
             setFavoriteData(Rp.h().f());
             d.dismiss();
