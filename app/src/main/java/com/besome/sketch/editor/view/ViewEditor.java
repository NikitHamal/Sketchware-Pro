package com.besome.sketch.editor.view;

import android.animation.ObjectAnimator;
import android.annotation.SuppressLint;
import android.app.Activity;
import android.content.Context;
import android.content.res.ColorStateList;
import android.graphics.Color;
import android.graphics.Typeface;
import android.graphics.drawable.GradientDrawable;
import android.graphics.drawable.RippleDrawable;
import android.os.Handler;
import android.os.Vibrator;
import android.util.AttributeSet;
import android.view.Gravity;
import android.view.MotionEvent;
import android.view.View;
import android.view.ViewConfiguration;
import android.view.ViewGroup;
import android.view.ViewParent;
import android.view.animation.OvershootInterpolator;
import android.widget.FrameLayout;
import android.widget.ImageView;
import android.widget.LinearLayout;
import android.widget.RelativeLayout;
import android.widget.TextView;

import com.besome.sketch.beans.ProjectFileBean;
import com.besome.sketch.beans.ProjectResourceBean;
import com.besome.sketch.beans.ViewBean;
import com.besome.sketch.beans.WidgetCollectionBean;
import com.besome.sketch.editor.view.item.ItemHorizontalScrollView;
import com.besome.sketch.editor.view.item.ItemVerticalScrollView;
import com.besome.sketch.editor.view.palette.IconAdView;
import com.besome.sketch.editor.view.palette.IconBase;
import com.besome.sketch.editor.view.palette.IconLinearHorizontal;
import com.besome.sketch.editor.view.palette.IconLinearVertical;
import com.besome.sketch.editor.view.palette.IconMapView;
import com.besome.sketch.editor.view.palette.PaletteFavorite;
import com.besome.sketch.editor.view.palette.PaletteWidget;
import com.sketchware.remod.R;

import java.io.File;
import java.util.ArrayList;
import java.util.HashMap;

import a.a.a.DB;
import a.a.a.GB;
import a.a.a.Iw;
import a.a.a.Op;
import a.a.a.Rp;
import a.a.a.aB;
import a.a.a.ay;
import a.a.a.bB;
import a.a.a.cC;
import a.a.a.cy;
import a.a.a.jC;
import a.a.a.oB;
import a.a.a.sy;
import a.a.a.uy;
import a.a.a.wB;
import a.a.a.wq;
import a.a.a.xB;
import mod.hey.studios.editor.view.IdGenerator;
import mod.hey.studios.util.Helper;
import mod.hey.studios.util.ProjectFile;

@SuppressLint({"ClickableViewAccessibility", "SetTextI18n"})
public class ViewEditor extends RelativeLayout implements View.OnClickListener, View.OnTouchListener {

    private final int[] G = new int[2];
    private final Handler handler = new Handler();
    public boolean isLayoutChanged = true;
    public PaletteWidget paletteWidget;
    private ObjectAnimator animatorTranslateX;
    private boolean isAnimating = false;
    private boolean C = false;
    private boolean D = false;
    private sy H;
    private int I = 50;
    private int J = 30;
    private boolean isVibrationEnabled;
    private cy L;
    private Iw M;
    private DraggingListener draggingListener;
    private ay O;
    private ProjectFileBean projectFileBean;
    private boolean S = true;
    private boolean T = false;
    private LinearLayout paletteGroup;
    private PaletteGroupItem favoritePalette;
    private String a;
    private LinearLayout aa;
    private String b;
    private int screenType;
    private boolean da = true;
    private int[] e = new int[20];
    private float f = 0;
    private int displayWidth;
    private int displayHeight;
    private PaletteFavorite paletteFavorite;
    private LinearLayout k;
    private TextView fileName;
    private ImageView imgPhoneTopBg;
    private LinearLayout toolbar;
    private ViewPane viewPane;
    private Vibrator vibrator;
    private View r = null;
    private boolean t = false;
    private float u = 0;
    private float v = 0;
    private int scaledTouchSlop = 0;
    private ViewDummy dummyView;
    private ImageView deleteIcon;
    private TextView deleteText;
    private LinearLayout deleteView;
    private ObjectAnimator animatorTranslateY;
    private final Runnable ea = this::e;

    public ViewEditor(Context context) {
        super(context);
        initialize(context);
    }

    public ViewEditor(Context context, AttributeSet attributeSet) {
        super(context, attributeSet);
        initialize(context);
    }

    public static void shakeView(View view) {
        ObjectAnimator
                .ofFloat(view, "translationX", 0, 35, -35, 35, -35, 25, -25, 12, -12, 0)
                .setDuration(200)
                .start();
    }

    private void animateUpDown() {
        animatorTranslateY = ObjectAnimator.ofFloat(deleteView, "TranslationY", 0.0f);
        animatorTranslateY.setDuration(500L);
        animatorTranslateY.setInterpolator(new OvershootInterpolator());
        animatorTranslateX = ObjectAnimator.ofFloat(deleteView, "TranslationY", deleteView.getHeight() * 2);
        animatorTranslateX.setDuration(500L);
        animatorTranslateX.setInterpolator(new OvershootInterpolator());
        isAnimating = true;
    }

    private void g() {
        PaletteGroupItem basicPalette = new PaletteGroupItem(getContext());
        LinearLayout.LayoutParams layoutParams = new LinearLayout.LayoutParams(0,
                ViewGroup.LayoutParams.MATCH_PARENT);
        layoutParams.weight = 1.0f;
        basicPalette.setLayoutParams(layoutParams);
        basicPalette.a(PaletteGroup.BASIC);
        basicPalette.setSelected(true);
        basicPalette.setOnClickListener(v -> {
            showPaletteWidget();
            basicPalette.animate().scaleX(1).scaleY(1).alpha(1).start();
            favoritePalette.animate().scaleX(0.9f).scaleY(0.9f).alpha(0.6f).start();
            basicPalette.setSelected(true);
            favoritePalette.setSelected(false);
        });
        favoritePalette = new PaletteGroupItem(getContext());
        LinearLayout.LayoutParams layoutParams2 = new LinearLayout.LayoutParams(0,
                ViewGroup.LayoutParams.MATCH_PARENT);
        layoutParams2.weight = 1.0f;
        favoritePalette.setLayoutParams(layoutParams2);
        favoritePalette.a(PaletteGroup.FAVORITE);
        favoritePalette.setSelected(false);
        favoritePalette.animate().scaleX(0.9f).scaleY(0.9f).alpha(0.6f).start();
        favoritePalette.setOnClickListener(v -> {
            showPaletteFavorite();
            basicPalette.animate().scaleX(0.9f).scaleY(0.9f).alpha(0.6f).start();
            favoritePalette.animate().scaleX(1).scaleY(1).alpha(1).start();
            basicPalette.setSelected(false);
            favoritePalette.setSelected(true);
        });
        paletteGroup.addView(basicPalette);
        paletteGroup.addView(favoritePalette);
    }

    public ProjectFileBean getProjectFile() {
        return projectFileBean;
    }

    public void h() {
        viewPane.setResourceManager(jC.d(a));
    }

    public void i() {
        if (H != null) {
            H.setSelection(false);
            H = null;
        }
        if (L != null) L.a(false, "");
    }

    public void j() {
        viewPane.clearViewPane();
        l();
        i();
    }

    public void removeFab() {
        viewPane.removeFabView();
    }

    public void l() {
        e = new int[99];
    }

    private void m() {
        if (M != null) M.a(b, H.getBean());
    }

    private void showPaletteFavorite() {
        paletteWidget.setVisibility(View.GONE);
        paletteFavorite.setVisibility(View.VISIBLE);
    }

    private void showPaletteWidget() {
        paletteWidget.setVisibility(View.VISIBLE);
        paletteFavorite.setVisibility(View.GONE);
    }

    @Override
    public void onClick(View view) {
        int id2 = view.getId();
        if (id2 == R.id.btn_editproperties) {
            m();
        }
    }

    @Override
    public void onLayout(boolean changed, int left, int top, int right, int bottom) {
        super.onLayout(changed, left, top, right, bottom);
        if (isLayoutChanged) a();
    }

    @Override
    public boolean onTouch(View view, MotionEvent motionEvent) {
        String str;
        int actionMasked = motionEvent.getActionMasked();
        if (motionEvent.getPointerId(motionEvent.getActionIndex()) > 0) {
            return true;
        }
        if (view == viewPane) {
            if (actionMasked == MotionEvent.ACTION_DOWN) {
                i();
                r = null;
            }
            return true;
        } else if (actionMasked == MotionEvent.ACTION_DOWN) {
            t = false;
            u = motionEvent.getRawX();
            v = motionEvent.getRawY();
            r = view;
            if ((view instanceof sy bean) && bean.getFixed()) {
                return true;
            }
            if (isInsideItemScrollView(view) && draggingListener != null) {
                draggingListener.b();
            }
            handler.postDelayed(ea, ViewConfiguration.getLongPressTimeout() / 2);
            return true;
        } else if (actionMasked != MotionEvent.ACTION_UP) {
            if (actionMasked != MotionEvent.ACTION_MOVE) {
                if (actionMasked == MotionEvent.ACTION_CANCEL || actionMasked == MotionEvent.ACTION_SCROLL) {
                    paletteWidget.setScrollEnabled(true);
                    paletteFavorite.setScrollEnabled(true);
                    if (draggingListener != null) {
                        draggingListener.d();
                    }
                    b(false);
                    dummyView.setDummyVisibility(View.GONE);
<<<<<<< HEAD
                    viewPane.b();
                    handler.removeCallbacks(ea);
=======
                    viewPane.clearViews();
                    s.removeCallbacks(ea);
>>>>>>> f5855e31
                    t = false;
                    return true;
                }
                return true;
            } else if (!t) {
                if (Math.abs(u - motionEvent.getRawX()) >= scaledTouchSlop || Math.abs(v - motionEvent.getRawY()) >= scaledTouchSlop) {
                    r = null;
                    handler.removeCallbacks(ea);
                    return true;
                }
                return true;
            } else {
                handler.removeCallbacks(ea);
                dummyView.a(view, motionEvent.getRawX(), motionEvent.getRawY(), u, v);
                if (a(motionEvent.getRawX(), motionEvent.getRawY())) {
                    dummyView.setAllow(true);
                    updateDeleteIcon(true);
                    return true;
                }
                if (D) updateDeleteIcon(false);
                if (b(motionEvent.getRawX(), motionEvent.getRawY())) {
                    dummyView.setAllow(true);
                    boolean isNotIcon = !isViewAnIconBase(r);
<<<<<<< HEAD
                    int i = isNotIcon ? r.getWidth() : r instanceof IconLinearHorizontal ?
                            ViewGroup.LayoutParams.MATCH_PARENT : I;
                    int i2 = isNotIcon ? r.getHeight() : r instanceof IconLinearVertical ?
                            ViewGroup.LayoutParams.MATCH_PARENT : J;
                    viewPane.a((int) motionEvent.getRawX(), (int) motionEvent.getRawY(), i, i2);
=======
                    int width = isNotIcon ? r.getWidth() : (r instanceof IconLinearHorizontal ?
                            ViewGroup.LayoutParams.MATCH_PARENT : I);
                    int height = isNotIcon ? r.getHeight() : (r instanceof IconLinearVertical ?
                            ViewGroup.LayoutParams.MATCH_PARENT : J);
                    viewPane.updateView((int) motionEvent.getRawX(), (int) motionEvent.getRawY(), width, height);
>>>>>>> f5855e31
                } else {
                    dummyView.setAllow(false);
                    viewPane.resetView(true);
                }
                return true;
            }
        } else if (!t) {
            if (r instanceof sy sy) {
                a(sy, true);
            }
            if (draggingListener != null) {
                draggingListener.d();
            }
            dummyView.setDummyVisibility(View.GONE);
            r = null;
<<<<<<< HEAD
            viewPane.b();
            handler.removeCallbacks(ea);
=======
            viewPane.clearViews();
            s.removeCallbacks(ea);
>>>>>>> f5855e31
            return true;
        } else {
            lol:
            if (dummyView.getAllow()) {
                if (D && r instanceof sy widget) {
                    ArrayList<ViewBean> b2 = jC.a(a).b(b, widget.getBean());
                    for (int size = b2.size() - 1; size >= 0; size--) {
                        jC.a(a).a(projectFileBean, b2.get(size));
                    }
                    b(b2, true);
                    break lol;
                }
                if (D && r instanceof uy collectionWidget) {
                    deleteWidgetFromCollection(collectionWidget.getName());
                    break lol;
                }
                viewPane.resetView(false);
                if (r instanceof uy uyVar) {
                    ArrayList<ViewBean> arrayList = new ArrayList<>();
                    oB oBVar = new oB();
                    boolean areImagesAdded = false;
                    for (int i3 = 0; i3 < uyVar.getData().size(); i3++) {
                        ViewBean viewBean = uyVar.getData().get(i3);
                        arrayList.add(viewBean.clone());
                        String backgroundResource = viewBean.layout.backgroundResource;
                        String resName = viewBean.image.resName;
                        if (!jC.d(a).l(backgroundResource) && Op.g().b(backgroundResource)) {
                            ProjectResourceBean a2 = Op.g().a(backgroundResource);
                            try {
                                oBVar.a(wq.a() + File.separator + "image" + File.separator + "data" + File.separator + a2.resFullName, wq.g() + File.separator + a + File.separator + a2.resFullName);
                            } catch (Exception e) {
                                e.printStackTrace();
                            }
                            jC.d(a).b.add(a2);
                            areImagesAdded = true;
                        }
                        if (!jC.d(a).l(resName) && Op.g().b(resName)) {
                            ProjectResourceBean a3 = Op.g().a(resName);
                            try {
                                oBVar.a(wq.a() + File.separator + "image" + File.separator + "data" + File.separator + a3.resFullName, wq.g() + File.separator + a + File.separator + a3.resFullName);
                            } catch (Exception e2) {
                                e2.printStackTrace();
                            }
                            jC.d(a).b.add(a3);
                            areImagesAdded = true;
                        }
                    }
                    if (areImagesAdded) {
                        bB.a(getContext(), xB.b().a(getContext(), R.string.view_widget_favorites_image_auto_added), bB.TOAST_NORMAL).show();
                    }
                    if (arrayList.size() > 0) {
                        HashMap<String, String> hashMap = new HashMap<>();
                        viewPane.a(arrayList.get(0), (int) motionEvent.getRawX(), (int) motionEvent.getRawY());
                        for (ViewBean next : arrayList) {
                            if (jC.a(a).h(projectFileBean.getXmlName(), next.id)) {
                                hashMap.put(next.id, a(next.type));
                            } else {
                                hashMap.put(next.id, next.id);
                            }
                            next.id = hashMap.get(next.id);
                            if (arrayList.indexOf(next) != 0 && (str = next.parent) != null && str.length() > 0) {
                                next.parent = hashMap.get(next.parent);
                            }
                            jC.a(a).a(b, next);
                        }
                        a(a(arrayList, true), true);
                    }
                } else if (r instanceof IconBase icon) {
                    ViewBean bean = icon.getBean();
                    bean.id = IdGenerator.getId(this, bean.type, bean);
                    viewPane.a(bean, (int) motionEvent.getRawX(), (int) motionEvent.getRawY());
                    jC.a(a).a(b, bean);
                    if (bean.type == 3 && projectFileBean.fileType == ProjectFileBean.PROJECT_FILE_TYPE_ACTIVITY) {
                        jC.a(a).a(projectFileBean.getJavaName(), 1, bean.type, bean.id, "onClick");
                    }
                    a(a(bean, true), true);
                } else if (r instanceof sy sy) {
                    ViewBean bean = sy.getBean();
                    viewPane.a(bean, (int) motionEvent.getRawX(), (int) motionEvent.getRawY());
                    a(b(bean, true), true);
                }
            } else {
                if (r instanceof sy) {
                    r.setVisibility(View.VISIBLE);
                }
            }
            paletteWidget.setScrollEnabled(true);
            paletteFavorite.setScrollEnabled(true);
            if (draggingListener != null) {
                draggingListener.d();
            }
            b(false);
            dummyView.setDummyVisibility(View.GONE);
            r = null;
<<<<<<< HEAD
            viewPane.b();
            handler.removeCallbacks(ea);
=======
            viewPane.clearViews();
            s.removeCallbacks(ea);
>>>>>>> f5855e31
            t = false;
            return true;
        }
    }

    public void setFavoriteData(ArrayList<WidgetCollectionBean> arrayList) {
        clearCollectionWidget();
        for (WidgetCollectionBean next : arrayList) {
            addFavoriteViews(next.name, next.widgets);
        }
    }

    public void setIsAdLoaded(boolean z) {
        da = z;
    }

    public void setOnDraggingListener(DraggingListener dragListener) {
        draggingListener = dragListener;
    }

    public void setOnHistoryChangeListener(ay ayVar) {
        O = ayVar;
    }

    public void setOnPropertyClickListener(Iw iw) {
        M = iw;
    }

    public void setOnWidgetSelectedListener(cy cyVar) {
        L = cyVar;
    }

    public void setPaletteLayoutVisible(int i) {
        paletteWidget.setLayoutVisible(i);
    }

    public void setScreenType(int i) {
        if (i == 1) {
            screenType = 0;
        } else {
            screenType = 1;
        }
    }

    private void initialize(Context context) {
        wB.a(context, this, R.layout.view_editor);
        paletteWidget = findViewById(R.id.palette_widget);
        paletteFavorite = findViewById(R.id.palette_favorite);
        dummyView = findViewById(R.id.dummy);
        deleteIcon = findViewById(R.id.icon_delete);
        deleteText = findViewById(R.id.text_delete);
        deleteView = findViewById(R.id.delete_view);
        FrameLayout shape = findViewById(R.id.shape);
        paletteGroup = findViewById(R.id.palette_group);
        g();
        findViewById(R.id.btn_editproperties).setOnClickListener(this);
        findViewById(R.id.img_close).setOnClickListener(this);
        rippleRound(deleteView, "#696969", "#ffffff", 200);
        f = wB.a(context, 1.0f);
        I = (int) (I * f);
        J = (int) (J * f);
        displayWidth = getResources().getDisplayMetrics().widthPixels;
        displayHeight = getResources().getDisplayMetrics().heightPixels;
        aa = new LinearLayout(context);
        aa.setOrientation(LinearLayout.VERTICAL);
        aa.setGravity(Gravity.CENTER);
        aa.setLayoutParams(new FrameLayout.LayoutParams(displayWidth, displayHeight));
        shape.addView(aa);
        k = new LinearLayout(context);
        k.setBackgroundColor(0xff0084c2);
        k.setOrientation(LinearLayout.HORIZONTAL);
        k.setGravity(Gravity.CENTER_VERTICAL);
        k.setLayoutParams(new FrameLayout.LayoutParams(displayWidth, (int) (f * 25.0f)));
        fileName = new TextView(context);
        fileName.setTextColor(Color.WHITE);
        fileName.setLayoutParams(new LinearLayout.LayoutParams(ViewGroup.LayoutParams.WRAP_CONTENT,
                ViewGroup.LayoutParams.WRAP_CONTENT));
        fileName.setPadding((int) (f * 8.0f), 0, 0, 0);
        fileName.setGravity(Gravity.CENTER_VERTICAL);
        k.addView(fileName);
        imgPhoneTopBg = new ImageView(context);
        imgPhoneTopBg.setImageResource(R.drawable.phone_bg_top);
        imgPhoneTopBg.setLayoutParams(new LinearLayout.LayoutParams(ViewGroup.LayoutParams.MATCH_PARENT,
                ViewGroup.LayoutParams.MATCH_PARENT));
        imgPhoneTopBg.setScaleType(ImageView.ScaleType.FIT_END);
        k.addView(imgPhoneTopBg);
        shape.addView(k);
        toolbar = new LinearLayout(context);
        toolbar.setBackgroundColor(0xff008dcd);
        toolbar.setOrientation(LinearLayout.HORIZONTAL);
        toolbar.setGravity(Gravity.CENTER_VERTICAL);
        toolbar.setLayoutParams(new FrameLayout.LayoutParams(displayWidth, (int) (f * 48f)));
        TextView tvToolbar = new TextView(context);
        tvToolbar.setTextColor(Color.WHITE);
        tvToolbar.setLayoutParams(new LinearLayout.LayoutParams(ViewGroup.LayoutParams.WRAP_CONTENT,
                ViewGroup.LayoutParams.WRAP_CONTENT));
        tvToolbar.setPadding((int) (f * 16f), 0, 0, 0);
        tvToolbar.setGravity(Gravity.CENTER_VERTICAL);
        tvToolbar.setTextSize(15f);
        tvToolbar.setText("Toolbar");
        tvToolbar.setTypeface(null, Typeface.BOLD);
        toolbar.addView(tvToolbar);
        shape.addView(toolbar);
        viewPane = new ViewPane(getContext());
        viewPane.setLayoutParams(new FrameLayout.LayoutParams(displayWidth, displayHeight));
        shape.addView(viewPane);
        viewPane.setOnTouchListener(this);
        vibrator = (Vibrator) context.getSystemService(Context.VIBRATOR_SERVICE);
        isVibrationEnabled = new DB(context, "P12").a("P12I0", true);
        scaledTouchSlop = ViewConfiguration.get(context).getScaledTouchSlop();
    }

    public void b(ArrayList<ViewBean> arrayList, boolean z) {
        if (z) {
            cC.c(a).b(projectFileBean.getXmlName(), arrayList);
            if (O != null) {
                O.a();
            }
        }
        int size = arrayList.size();
        while (true) {
            size--;
            if (size < 0) {
                return;
            }
            d(arrayList.get(size));
        }
    }

    private void clearCollectionWidget() {
        paletteFavorite.a();
    }

    public void removeWidgetsAndLayouts() {
        paletteWidget.removeWidgetLayouts();
        paletteWidget.removeWidgets();
    }

    public sy e(ViewBean viewBean) {
        sy g = viewPane.g(viewBean);
        L.a();
        L.a(viewBean.id);
        return g;
    }

    public void d(ViewBean viewBean) {
        viewPane.removeView(viewBean);
    }

    private void e() {
        if (r == null) return;
        if (isViewAnIconBase(r)) {
            if (r instanceof uy uyVar) {
                boolean isAdViewUsed = false;
                for (ViewBean view : uyVar.getData()) {
                    if (view.type == ViewBean.VIEW_TYPE_WIDGET_ADVIEW) {
                        isAdViewUsed = true;
                        break;
                    }
                }
                if (isAdViewUsed && !draggingListener.isAdmobEnabled()) {
                    bB.b(getContext(), xB.b().a(getContext(), R.string.design_library_guide_setup_first), bB.TOAST_NORMAL).show();
                    return;
                }

                boolean isMapViewUsed = false;
                for (ViewBean view : uyVar.getData()) {
                    if (view.type == ViewBean.VIEW_TYPE_WIDGET_MAPVIEW) {
                        isMapViewUsed = true;
                        break;
                    }
                }
                if (isMapViewUsed && !draggingListener.isGoogleMapEnabled()) {
                    bB.b(getContext(), xB.b().a(getContext(), R.string.design_library_guide_setup_first), bB.TOAST_NORMAL).show();
                    return;
                }
            } else if ((r instanceof IconAdView) && !draggingListener.isAdmobEnabled()) {
                bB.b(getContext(), xB.b().a(getContext(), R.string.design_library_guide_setup_first), bB.TOAST_NORMAL).show();
                return;
            } else if ((r instanceof IconMapView) && !draggingListener.isGoogleMapEnabled()) {
                bB.b(getContext(), xB.b().a(getContext(), R.string.design_library_guide_setup_first), bB.TOAST_NORMAL).show();
                return;
            }
        }
        paletteWidget.setScrollEnabled(false);
        paletteFavorite.setScrollEnabled(false);
        if (draggingListener != null) draggingListener.b();
        if (isVibrationEnabled) vibrator.vibrate(100L);
        t = true;
        dummyView.b(r);
        dummyView.bringToFront();
        i();
        dummyView.a(r, u, v, u, v);
        dummyView.a(G);
        if (isViewAnIconBase(r)) {
            if (r instanceof uy) {
                b(true);
                viewPane.addRootLayout(null);
            } else {
                b(false);
                viewPane.addRootLayout(null);
            }
        } else {
            r.setVisibility(View.GONE);
            b(true);
            viewPane.addRootLayout(((sy) r).getBean());
        }
        if (b(u, v)) {
            dummyView.setAllow(true);
            boolean isNotIcon = !isViewAnIconBase(r);
<<<<<<< HEAD
            int i = isNotIcon ? r.getWidth() : r instanceof IconLinearHorizontal ?
                    ViewGroup.LayoutParams.MATCH_PARENT : I;
            int i2 = isNotIcon ? r.getHeight() : r instanceof IconLinearVertical ?
                    ViewGroup.LayoutParams.MATCH_PARENT : J;
            viewPane.a((int) u, (int) v, i, i2);
=======
            int width = isNotIcon ? r.getWidth() : (r instanceof IconLinearHorizontal ?
                    ViewGroup.LayoutParams.MATCH_PARENT : I);
            int height = isNotIcon ? r.getHeight() : (r instanceof IconLinearVertical ?
                    ViewGroup.LayoutParams.MATCH_PARENT : J);
            viewPane.updateView((int) u, (int) v, width, height);
>>>>>>> f5855e31
            return;
        }
        dummyView.setAllow(false);
        viewPane.resetView(true);
    }

    public sy b(ViewBean viewBean, boolean z) {
        if (z) {
            cC.c(a).b(projectFileBean.getXmlName(), viewBean);
            if (O != null) {
                O.a();
            }
        }
        return viewPane.d(viewBean);
    }

    public sy createAndAddView(ViewBean viewBean) {
        View itemView = viewPane.createItemView(viewBean);
        viewPane.addViewAndUpdateIndex(itemView);
        String generatedId = wq.b(viewBean.type);
        if (viewBean.id.indexOf(generatedId) == 0 && viewBean.id.length() > generatedId.length()) {
            try {
                int intValue = Integer.parseInt(viewBean.id.substring(generatedId.length()));
                if (e[viewBean.type] < intValue) {
                    e[viewBean.type] = intValue;
                }
            } catch (NumberFormatException ignored) {
            }
        }
        itemView.setOnTouchListener(this);
        return (sy) itemView;
    }

    private boolean isInsideItemScrollView(View view) {
        for (ViewParent parent = view.getParent(); parent != null && parent != this; parent = parent.getParent()) {
            if ((parent instanceof ItemVerticalScrollView) || (parent instanceof ItemHorizontalScrollView)) {
                return true;
            }
        }
        return false;
    }

    private boolean b(float f, float f2) {
        int[] locationOnScreen = new int[2];
        viewPane.getLocationOnScreen(locationOnScreen);
        return f > locationOnScreen[0] && f < locationOnScreen[0] + (viewPane.getWidth() * viewPane.getScaleX()) && f2 > locationOnScreen[1] && f2 < locationOnScreen[1] + (viewPane.getHeight() * viewPane.getScaleY());
    }

    private void deleteWidgetFromCollection(String str) {
        aB aBVar = new aB((Activity) getContext());
        aBVar.b(xB.b().a(getContext(), R.string.view_widget_favorites_delete_title));
        aBVar.a(R.drawable.high_priority_96_red);
        aBVar.a(xB.b().a(getContext(), R.string.view_widget_favorites_delete_message));
        aBVar.b(xB.b().a(getContext(), R.string.common_word_delete), v -> {
            Rp.h().a(str, true);
            setFavoriteData(Rp.h().f());
            aBVar.dismiss();
        });
        aBVar.a(xB.b().a(getContext(), R.string.common_word_cancel), Helper.getDialogDismissListener(aBVar));
        aBVar.show();
    }

    private void cancelAnimation() {
        if (animatorTranslateY.isRunning()) animatorTranslateY.cancel();
        if (animatorTranslateX.isRunning()) animatorTranslateX.cancel();
    }

    private void setPreviewColors(String str) {
        k.setBackgroundColor(ProjectFile.getColor(str, "color_primary_dark"));
        imgPhoneTopBg.setBackgroundColor(ProjectFile.getColor(str, "color_primary_dark"));
        toolbar.setBackgroundColor(ProjectFile.getColor(str, "color_primary"));
    }

    private void b(boolean z) {
        deleteView.bringToFront();
        if (!isAnimating) {
            animateUpDown();
        }
        if (C == z) return;
        C = z;
        cancelAnimation();
        if (z) {
            animatorTranslateY.start();
        } else {
            animatorTranslateX.start();
        }
    }

    public void a(String str, ProjectFileBean projectFileBean) {
        a = str;
        setPreviewColors(str);
        this.projectFileBean = projectFileBean;
        b = projectFileBean.getXmlName();
        if (projectFileBean.fileType == ProjectFileBean.PROJECT_FILE_TYPE_DRAWER) {
            fileName.setText(projectFileBean.fileName.substring(1));
        } else {
            fileName.setText(projectFileBean.getXmlName());
        }
        removeFab();
        if (projectFileBean.fileType == ProjectFileBean.PROJECT_FILE_TYPE_ACTIVITY) {
            S = projectFileBean.hasActivityOption(ProjectFileBean.OPTION_ACTIVITY_TOOLBAR);
            T = projectFileBean.hasActivityOption(ProjectFileBean.OPTION_ACTIVITY_FULLSCREEN);
            if (projectFileBean.hasActivityOption(ProjectFileBean.OPTION_ACTIVITY_FAB)) {
                addFab(jC.a(str).h(projectFileBean.getXmlName()));
            }
        } else {
            S = false;
            T = false;
        }
        isLayoutChanged = true;
        if (viewPane != null) {
            viewPane.setScId(str);
        }
    }

    public void updateSelection(String tag) {
        sy syVar;
        sy itemView = viewPane.findItemViewByTag(tag);
        if (itemView == null || (syVar = H) == itemView) {
            return;
        }
        if (syVar != null) {
            syVar.setSelection(false);
        }
        itemView.setSelection(true);
        H = itemView;
    }

    private void a() {
        toolbar.setVisibility(S ? View.VISIBLE : View.GONE);
        k.setVisibility(T ? View.GONE : View.VISIBLE);

        viewPane.setVisibility(View.VISIBLE);
        displayWidth = getResources().getDisplayMetrics().widthPixels;
        displayHeight = getResources().getDisplayMetrics().heightPixels;
        boolean isLandscapeMode = displayWidth > displayHeight;
        int var4 = (int) (f * (!isLandscapeMode ? 12.0F : 24.0F));
        int var5 = (int) (f * (!isLandscapeMode ? 20.0F : 10.0F));
        int statusBarHeight = GB.f(getContext());
        int toolBarHeight = GB.a(getContext());
        int var9 = displayWidth - (int) (120.0F * f);
        int var8 = displayHeight - statusBarHeight - toolBarHeight - (int) (f * 48.0F) - (int) (f * 48.0F);
        if (screenType == 0 && da) {
            var8 -= (int) (f * 56.0F);
        }

        float var11 = Math.min((float) var9 / (float) displayWidth, (float) var8 / (float) displayHeight);
        float var3 = Math.min((float) (var9 - var4 * 2) / (float) displayWidth, (float) (var8 - var5 * 2) / (float) displayHeight);

        aa.setLayoutParams(new FrameLayout.LayoutParams(displayWidth, displayHeight));
        aa.setScaleX(var11);
        aa.setScaleY(var11);
        aa.setX(-((int) ((displayWidth - displayWidth * var11) / 2.0F)));
        aa.setY(-((int) ((displayHeight - displayHeight * var11) / 2.0F)));
        int var10 = var4 - (int) ((displayWidth - displayWidth * var3) / 2.0F);
        int var13 = var5;
        if (k.getVisibility() == View.VISIBLE) {
            k.setLayoutParams(new FrameLayout.LayoutParams(displayWidth, statusBarHeight));
            k.setScaleX(var3);
            k.setScaleY(var3);
            var11 = statusBarHeight;
            float var12 = var11 * var3;
            k.setX(var10);
            k.setY((var5 - (int) ((var11 - var12) / 2.0F)));
            var13 = var5 + (int) var12;
        }

        var8 = var13;
        if (toolbar.getVisibility() == View.VISIBLE) {
            toolbar.setLayoutParams(new FrameLayout.LayoutParams(displayWidth, toolBarHeight));
            toolbar.setScaleX(var3);
            toolbar.setScaleY(var3);
            var11 = (float) toolBarHeight * var3;
            toolbar.setX(var10);
            toolbar.setY((var13 - (int) (((float) toolBarHeight - var11) / 2.0F)));
            var8 = var13 + (int) var11;
        }

        var13 = displayHeight;
        if (k.getVisibility() == View.VISIBLE) {
            var13 = displayHeight - statusBarHeight;
        }

        var5 = var13;
        if (toolbar.getVisibility() == View.VISIBLE) {
            var5 = var13 - toolBarHeight;
        }

        viewPane.setLayoutParams(new FrameLayout.LayoutParams(displayWidth, var5));
        viewPane.setScaleX(var3);
        viewPane.setScaleY(var3);
        var11 = var5;
        viewPane.setX(var10);
        viewPane.setY(var8 - (int) ((var11 - var3 * var11) / 2.0F));
        isLayoutChanged = false;
    }

    public void addWidgetLayout(PaletteWidget.a aVar, String str) {
        View widget = paletteWidget.a(aVar, str);
        widget.setClickable(true);
        widget.setOnTouchListener(this);
    }

    public void extraWidgetLayout(String str, String str2) {
        View extraWidgetLayout = paletteWidget.extraWidgetLayout(str, str2);
        extraWidgetLayout.setClickable(true);
        extraWidgetLayout.setOnTouchListener(this);
    }

    public void addWidget(PaletteWidget.b bVar, String str, String str2, String str3) {
        View widget = paletteWidget.a(bVar, str, str2, str3);
        widget.setClickable(true);
        widget.setOnTouchListener(this);
    }

    public void extraWidget(String str, String str2, String str3) {
        View extraWidget = paletteWidget.extraWidget(str, str2, str3);
        extraWidget.setClickable(true);
        extraWidget.setOnTouchListener(this);
    }

    private boolean isViewAnIconBase(View view) {
        return view instanceof IconBase;
    }

    private void addFavoriteViews(String str, ArrayList<ViewBean> arrayList) {
        View a2 = paletteFavorite.a(str, arrayList);
        a2.setClickable(true);
        a2.setOnTouchListener(this);
    }

    public final String a(int i) {
        String b2 = wq.b(i);
        StringBuilder sb = new StringBuilder();
        sb.append(b2);
        int i2 = e[i] + 1;
        e[i] = i2;
        sb.append(i2);
        String sb2 = sb.toString();
        ArrayList<ViewBean> d = jC.a(a).d(b);
        while (true) {
            boolean isIdUsed = false;
            for (ViewBean view : d) {
                if (sb2.equals(view.id)) {
                    isIdUsed = true;
                    break;
                }
            }
            if (!isIdUsed) {
                return sb2;
            }
            StringBuilder sb3 = new StringBuilder();
            sb3.append(b2);
            int i3 = e[i] + 1;
            e[i] = i3;
            sb3.append(i3);
            sb2 = sb3.toString();
        }
    }

    public sy a(ArrayList<ViewBean> arrayList, boolean z) {
        if (z) {
            cC.c(a).a(projectFileBean.getXmlName(), arrayList);
            if (O != null) {
                O.a();
            }
        }
        sy syVar = null;
        for (ViewBean view : arrayList) {
            if (arrayList.indexOf(view) == 0) {
                syVar = createAndAddView(view);
            } else {
                createAndAddView(view);
            }
        }
        return syVar;
    }

    public sy a(ViewBean viewBean, boolean z) {
        if (z) {
            cC.c(a).a(projectFileBean.getXmlName(), viewBean);
            if (O != null) {
                O.a();
            }
        }
        return createAndAddView(viewBean);
    }

    public void a(ArrayList<ViewBean> arrayList) {
        if (arrayList == null || arrayList.isEmpty()) {
            return;
        }
        for (ViewBean view : arrayList) {
            createAndAddView(view);
        }
    }

    public void addFab(ViewBean viewBean) {
        viewPane.addFab(viewBean).setOnTouchListener(this);
    }

    public void a(sy syVar, boolean z) {
        if (H != null) {
            H.setSelection(false);
        }
        H = syVar;
        H.setSelection(true);
        if (L != null) {
            L.a(z, H.getBean().id);
        }
    }

    private boolean a(float x, float y) {
        int[] locationOnScreen = new int[2];
        deleteView.getLocationOnScreen(locationOnScreen);
        return x > locationOnScreen[0] && x < locationOnScreen[0] + deleteView.getWidth() && y > locationOnScreen[1] && y < (locationOnScreen[1] + deleteView.getHeight());
    }

    private void updateDeleteIcon(boolean z) {
        if (D == z) return;
        D = z;
        if (D) {
            rippleRound(deleteView, "#FF5D5D", "#ff0000", 200);
            shakeView(deleteView);
        } else {
            rippleRound(deleteView, "#696969", "#ffffff", 200);
        }
        deleteText.setText(D ? "Release to delete" : "Drag here to delete");
    }

    private void rippleRound(View view, String focus, String pressed, double round) {
        GradientDrawable GG = new GradientDrawable();
        GG.setColor(Color.parseColor(focus));
        GG.setCornerRadius((float) round);
        RippleDrawable RE = new RippleDrawable(new ColorStateList(new int[][]{new int[]{}}, new int[]{Color.parseColor(pressed)}), GG, null);
        view.setBackground(RE);
    }

    enum PaletteGroup {
        BASIC,
        FAVORITE
    }

    static class PaletteGroupItem extends LinearLayout implements View.OnClickListener {

        private ImageView imgGroup;

        public PaletteGroupItem(Context context) {
            super(context);
            initialize(context);
        }

        private void initialize(Context context) {
            wB.a(context, this, R.layout.palette_group_item);
            imgGroup = findViewById(R.id.img_group);
        }

        @Override
        public void onClick(View view) {
        }

        public void a(PaletteGroup group) {
            imgGroup.setImageResource(group == PaletteGroup.BASIC ?
                    R.drawable.selector_palette_tab_ic_sketchware :
                    R.drawable.selector_palette_tab_ic_bookmark);
            setOnClickListener(this);
        }
    }
}<|MERGE_RESOLUTION|>--- conflicted
+++ resolved
@@ -272,13 +272,8 @@
                     }
                     b(false);
                     dummyView.setDummyVisibility(View.GONE);
-<<<<<<< HEAD
-                    viewPane.b();
+                    viewPane.clearViews();
                     handler.removeCallbacks(ea);
-=======
-                    viewPane.clearViews();
-                    s.removeCallbacks(ea);
->>>>>>> f5855e31
                     t = false;
                     return true;
                 }
@@ -302,19 +297,11 @@
                 if (b(motionEvent.getRawX(), motionEvent.getRawY())) {
                     dummyView.setAllow(true);
                     boolean isNotIcon = !isViewAnIconBase(r);
-<<<<<<< HEAD
-                    int i = isNotIcon ? r.getWidth() : r instanceof IconLinearHorizontal ?
-                            ViewGroup.LayoutParams.MATCH_PARENT : I;
-                    int i2 = isNotIcon ? r.getHeight() : r instanceof IconLinearVertical ?
-                            ViewGroup.LayoutParams.MATCH_PARENT : J;
-                    viewPane.a((int) motionEvent.getRawX(), (int) motionEvent.getRawY(), i, i2);
-=======
                     int width = isNotIcon ? r.getWidth() : (r instanceof IconLinearHorizontal ?
                             ViewGroup.LayoutParams.MATCH_PARENT : I);
                     int height = isNotIcon ? r.getHeight() : (r instanceof IconLinearVertical ?
                             ViewGroup.LayoutParams.MATCH_PARENT : J);
                     viewPane.updateView((int) motionEvent.getRawX(), (int) motionEvent.getRawY(), width, height);
->>>>>>> f5855e31
                 } else {
                     dummyView.setAllow(false);
                     viewPane.resetView(true);
@@ -330,13 +317,8 @@
             }
             dummyView.setDummyVisibility(View.GONE);
             r = null;
-<<<<<<< HEAD
-            viewPane.b();
+            viewPane.clearViews();
             handler.removeCallbacks(ea);
-=======
-            viewPane.clearViews();
-            s.removeCallbacks(ea);
->>>>>>> f5855e31
             return true;
         } else {
             lol:
@@ -431,13 +413,8 @@
             b(false);
             dummyView.setDummyVisibility(View.GONE);
             r = null;
-<<<<<<< HEAD
-            viewPane.b();
+            viewPane.clearViews();
             handler.removeCallbacks(ea);
-=======
-            viewPane.clearViews();
-            s.removeCallbacks(ea);
->>>>>>> f5855e31
             t = false;
             return true;
         }
@@ -648,19 +625,11 @@
         if (b(u, v)) {
             dummyView.setAllow(true);
             boolean isNotIcon = !isViewAnIconBase(r);
-<<<<<<< HEAD
-            int i = isNotIcon ? r.getWidth() : r instanceof IconLinearHorizontal ?
+            int width = isNotIcon ? r.getWidth() : r instanceof IconLinearHorizontal ?
                     ViewGroup.LayoutParams.MATCH_PARENT : I;
-            int i2 = isNotIcon ? r.getHeight() : r instanceof IconLinearVertical ?
+            int height = isNotIcon ? r.getHeight() : r instanceof IconLinearVertical ?
                     ViewGroup.LayoutParams.MATCH_PARENT : J;
-            viewPane.a((int) u, (int) v, i, i2);
-=======
-            int width = isNotIcon ? r.getWidth() : (r instanceof IconLinearHorizontal ?
-                    ViewGroup.LayoutParams.MATCH_PARENT : I);
-            int height = isNotIcon ? r.getHeight() : (r instanceof IconLinearVertical ?
-                    ViewGroup.LayoutParams.MATCH_PARENT : J);
             viewPane.updateView((int) u, (int) v, width, height);
->>>>>>> f5855e31
             return;
         }
         dummyView.setAllow(false);
