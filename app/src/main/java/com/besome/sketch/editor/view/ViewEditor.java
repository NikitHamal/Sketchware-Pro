--- conflicted
+++ resolved
@@ -4,11 +4,8 @@
 import android.annotation.SuppressLint;
 import android.app.Activity;
 import android.content.Context;
-import android.content.res.ColorStateList;
 import android.graphics.Color;
 import android.graphics.Typeface;
-import android.graphics.drawable.GradientDrawable;
-import android.graphics.drawable.RippleDrawable;
 import android.os.Handler;
 import android.os.Vibrator;
 import android.util.AttributeSet;
@@ -18,7 +15,7 @@
 import android.view.ViewConfiguration;
 import android.view.ViewGroup;
 import android.view.ViewParent;
-import android.view.animation.OvershootInterpolator;
+import android.view.animation.DecelerateInterpolator;
 import android.widget.FrameLayout;
 import android.widget.ImageView;
 import android.widget.LinearLayout;
@@ -89,7 +86,7 @@
     private boolean S = true;
     private boolean T = false;
     private LinearLayout paletteGroup;
-
+    private PaletteGroupItem basicPalette;
     private PaletteGroupItem favoritePalette;
     private String a;
     private LinearLayout aa;
@@ -102,24 +99,18 @@
     private int displayHeight;
     private PaletteFavorite paletteFavorite;
     private LinearLayout k;
-    private TextView fileName;
+    private TextView l;
     private ImageView imgPhoneTopBg;
-    private LinearLayout toolbar;
+    private LinearLayout n;
     private ViewPane viewPane;
     private Vibrator vibrator;
     private View r = null;
-<<<<<<< HEAD
-    private final Handler handler = new Handler();
-=======
->>>>>>> b448e272
     private boolean t = false;
     private float u = 0;
     private float v = 0;
     private int scaledTouchSlop = 0;
     private ViewDummy dummyView;
     private ImageView deleteIcon;
-    private TextView deleteText;
-    private LinearLayout deleteView;
     private ObjectAnimator animatorTranslateY;
     private final Runnable ea = this::e;
 
@@ -134,17 +125,17 @@
     }
 
     private void animateUpDown() {
-        animatorTranslateY = ObjectAnimator.ofFloat(deleteView, "TranslationY", 0.0f);
+        animatorTranslateY = ObjectAnimator.ofFloat(deleteIcon, "TranslationY", 0.0f);
         animatorTranslateY.setDuration(500L);
-        animatorTranslateY.setInterpolator(new OvershootInterpolator());
-        animatorTranslateX = ObjectAnimator.ofFloat(deleteView, "TranslationY", deleteView.getHeight() * 2);
-        animatorTranslateX.setDuration(500L);
-        animatorTranslateX.setInterpolator(new OvershootInterpolator());
+        animatorTranslateY.setInterpolator(new DecelerateInterpolator());
+        animatorTranslateX = ObjectAnimator.ofFloat(deleteIcon, "TranslationY", deleteIcon.getHeight());
+        animatorTranslateX.setDuration(300L);
+        animatorTranslateX.setInterpolator(new DecelerateInterpolator());
         isAnimating = true;
     }
 
     private void g() {
-        PaletteGroupItem basicPalette = new PaletteGroupItem(getContext());
+        basicPalette = new PaletteGroupItem(getContext());
         LinearLayout.LayoutParams layoutParams = new LinearLayout.LayoutParams(0,
                 ViewGroup.LayoutParams.MATCH_PARENT);
         layoutParams.weight = 1.0f;
@@ -253,13 +244,13 @@
             u = motionEvent.getRawX();
             v = motionEvent.getRawY();
             r = view;
-            if ((view instanceof sy bean) && bean.getFixed()) {
+            if ((view instanceof sy) && ((sy) view).getFixed()) {
                 return true;
             }
             if (isInsideItemScrollView(view) && draggingListener != null) {
                 draggingListener.b();
             }
-            handler.postDelayed(ea, ViewConfiguration.getLongPressTimeout() / 2);
+            s.postDelayed(ea, ViewConfiguration.getLongPressTimeout() / 2);
             return true;
         } else if (actionMasked != MotionEvent.ACTION_UP) {
             if (actionMasked != MotionEvent.ACTION_MOVE) {
@@ -272,7 +263,7 @@
                     b(false);
                     dummyView.setDummyVisibility(View.GONE);
                     viewPane.b();
-                    handler.removeCallbacks(ea);
+                    s.removeCallbacks(ea);
                     t = false;
                     return true;
                 }
@@ -280,12 +271,12 @@
             } else if (!t) {
                 if (Math.abs(u - motionEvent.getRawX()) >= scaledTouchSlop || Math.abs(v - motionEvent.getRawY()) >= scaledTouchSlop) {
                     r = null;
-                    handler.removeCallbacks(ea);
+                    s.removeCallbacks(ea);
                     return true;
                 }
                 return true;
             } else {
-                handler.removeCallbacks(ea);
+                s.removeCallbacks(ea);
                 dummyView.a(view, motionEvent.getRawX(), motionEvent.getRawY(), u, v);
                 if (a(motionEvent.getRawX(), motionEvent.getRawY())) {
                     dummyView.setAllow(true);
@@ -295,19 +286,11 @@
                 if (D) updateDeleteIcon(false);
                 if (b(motionEvent.getRawX(), motionEvent.getRawY())) {
                     dummyView.setAllow(true);
-<<<<<<< HEAD
-                    boolean isNotIcon = !a(r);
-                    int i = isNotIcon ? r.getWidth() : r instanceof IconLinearHorizontal ?
-                            ViewGroup.LayoutParams.MATCH_PARENT : I;
-                    int i2 = isNotIcon ? r.getHeight() : r instanceof IconLinearVertical ?
-                            ViewGroup.LayoutParams.MATCH_PARENT : J;
-=======
                     boolean isNotIcon = !isViewAnIconBase(r);
                     int i = isNotIcon ? r.getWidth() : (r instanceof IconLinearHorizontal ?
                             ViewGroup.LayoutParams.MATCH_PARENT : I);
                     int i2 = isNotIcon ? r.getHeight() : (r instanceof IconLinearVertical ?
                             ViewGroup.LayoutParams.MATCH_PARENT : J);
->>>>>>> b448e272
                     viewPane.a((int) motionEvent.getRawX(), (int) motionEvent.getRawY(), i, i2);
                 } else {
                     dummyView.setAllow(false);
@@ -325,7 +308,7 @@
             dummyView.setDummyVisibility(View.GONE);
             r = null;
             viewPane.b();
-            handler.removeCallbacks(ea);
+            s.removeCallbacks(ea);
             return true;
         } else {
             lol:
@@ -349,27 +332,6 @@
                     boolean areImagesAdded = false;
                     for (int i3 = 0; i3 < uyVar.getData().size(); i3++) {
                         ViewBean viewBean = uyVar.getData().get(i3);
-<<<<<<< HEAD
-                        arrayList.add(viewBean.clone());
-                        String str2 = viewBean.layout.backgroundResource;
-                        String str3 = viewBean.image.resName;
-                        if (!jC.d(a).l(str2) && Op.g().b(str2)) {
-                            ProjectResourceBean a2 = Op.g().a(str2);
-                            try {
-                                oBVar.a(wq.a() + File.separator + "image" + File.separator + "data" + File.separator + a2.resFullName, wq.g() + File.separator + a + File.separator + a2.resFullName);
-                            } catch (Exception e) {
-                                e.printStackTrace();
-                            }
-                            jC.d(a).b.add(a2);
-                            z = true;
-                        }
-                        if (!jC.d(a).l(str3) && Op.g().b(str3)) {
-                            ProjectResourceBean a3 = Op.g().a(str3);
-                            try {
-                                oBVar.a(wq.a() + File.separator + "image" + File.separator + "data" + File.separator + a3.resFullName, wq.g() + File.separator + a + File.separator + a3.resFullName);
-                            } catch (Exception e2) {
-                                e2.printStackTrace();
-=======
                         if (c(viewBean)) {
                             arrayList.add(viewBean.clone());
                             String backgroundResource = viewBean.layout.backgroundResource;
@@ -393,10 +355,7 @@
                                 }
                                 jC.d(a).b.add(a3);
                                 areImagesAdded = true;
->>>>>>> b448e272
                             }
-                            jC.d(a).b.add(a3);
-                            z = true;
                         }
                     }
                     if (areImagesAdded) {
@@ -447,7 +406,7 @@
             dummyView.setDummyVisibility(View.GONE);
             r = null;
             viewPane.b();
-            handler.removeCallbacks(ea);
+            s.removeCallbacks(ea);
             t = false;
             return true;
         }
@@ -498,14 +457,11 @@
         paletteFavorite = findViewById(R.id.palette_favorite);
         dummyView = findViewById(R.id.dummy);
         deleteIcon = findViewById(R.id.icon_delete);
-        deleteText = findViewById(R.id.text_delete);
-        deleteView = findViewById(R.id.delete_view);
         FrameLayout shape = findViewById(R.id.shape);
         paletteGroup = findViewById(R.id.palette_group);
         g();
         findViewById(R.id.btn_editproperties).setOnClickListener(this);
         findViewById(R.id.img_close).setOnClickListener(this);
-        rippleRound(deleteView, "#696969", "#ffffff", 200);
         f = wB.a(context, 1.0f);
         I = (int) (I * f);
         J = (int) (J * f);
@@ -521,13 +477,13 @@
         k.setOrientation(LinearLayout.HORIZONTAL);
         k.setGravity(Gravity.CENTER_VERTICAL);
         k.setLayoutParams(new FrameLayout.LayoutParams(displayWidth, (int) (f * 25.0f)));
-        fileName = new TextView(context);
-        fileName.setTextColor(Color.WHITE);
-        fileName.setLayoutParams(new LinearLayout.LayoutParams(ViewGroup.LayoutParams.WRAP_CONTENT,
+        l = new TextView(context);
+        l.setTextColor(Color.WHITE);
+        l.setLayoutParams(new LinearLayout.LayoutParams(ViewGroup.LayoutParams.WRAP_CONTENT,
                 ViewGroup.LayoutParams.WRAP_CONTENT));
-        fileName.setPadding((int) (f * 8.0f), 0, 0, 0);
-        fileName.setGravity(Gravity.CENTER_VERTICAL);
-        k.addView(fileName);
+        l.setPadding((int) (f * 8.0f), 0, 0, 0);
+        l.setGravity(Gravity.CENTER_VERTICAL);
+        k.addView(l);
         imgPhoneTopBg = new ImageView(context);
         imgPhoneTopBg.setImageResource(R.drawable.phone_bg_top);
         imgPhoneTopBg.setLayoutParams(new LinearLayout.LayoutParams(ViewGroup.LayoutParams.MATCH_PARENT,
@@ -535,23 +491,22 @@
         imgPhoneTopBg.setScaleType(ImageView.ScaleType.FIT_END);
         k.addView(imgPhoneTopBg);
         shape.addView(k);
-        toolbar = new LinearLayout(context);
-        toolbar.setBackgroundColor(0xff008dcd);
-        toolbar.setOrientation(LinearLayout.HORIZONTAL);
-        toolbar.setGravity(Gravity.CENTER_VERTICAL);
-        toolbar.setLayoutParams(new FrameLayout.LayoutParams(displayWidth, (int) (f * 48f)));
+        n = new LinearLayout(context);
+        n.setBackgroundColor(0xff008dcd);
+        n.setOrientation(LinearLayout.HORIZONTAL);
+        n.setGravity(Gravity.CENTER_VERTICAL);
+        n.setLayoutParams(new FrameLayout.LayoutParams(displayWidth, (int) (f * 48.0f)));
         TextView tvToolbar = new TextView(context);
         tvToolbar.setTextColor(Color.WHITE);
         tvToolbar.setLayoutParams(new LinearLayout.LayoutParams(ViewGroup.LayoutParams.WRAP_CONTENT,
                 ViewGroup.LayoutParams.WRAP_CONTENT));
-        tvToolbar.setPadding((int) (f * 16f), 0, 0, 0);
+        tvToolbar.setPadding((int) (f * 16.0f), 0, 0, 0);
         tvToolbar.setGravity(Gravity.CENTER_VERTICAL);
-        tvToolbar.setTextSize(15f);
+        tvToolbar.setTextSize(15.0f);
         tvToolbar.setText("Toolbar");
         tvToolbar.setTypeface(null, Typeface.BOLD);
-        toolbar.addView(tvToolbar);
-
-        shape.addView(toolbar);
+        n.addView(tvToolbar);
+        shape.addView(n);
         viewPane = new ViewPane(getContext());
         viewPane.setLayoutParams(new FrameLayout.LayoutParams(displayWidth, displayHeight));
         shape.addView(viewPane);
@@ -594,32 +549,6 @@
         return g;
     }
 
-<<<<<<< HEAD
-    static class PaletteGroupItem extends LinearLayout implements View.OnClickListener {
-
-        private ImageView imgGroup;
-
-        public PaletteGroupItem(Context context) {
-            super(context);
-            initialize(context);
-        }
-
-        private void initialize(Context context) {
-            wB.a(context, this, R.layout.palette_group_item);
-            imgGroup = findViewById(R.id.img_group);
-        }
-
-        @Override
-        public void onClick(View view) {
-        }
-
-        public void a(PaletteGroup group) {
-            imgGroup.setImageResource(group == PaletteGroup.BASIC ?
-                    R.drawable.selector_palette_tab_ic_sketchware :
-                    R.drawable.selector_palette_tab_ic_bookmark);
-            setOnClickListener(this);
-        }
-=======
     private boolean c(ViewBean viewBean) {
         int i;
         int i2 = projectFileBean.fileType;
@@ -632,7 +561,6 @@
             return true;
         }
         return true;
->>>>>>> b448e272
     }
 
     public void d(ViewBean viewBean) {
@@ -699,19 +627,11 @@
         }
         if (b(u, v)) {
             dummyView.setAllow(true);
-<<<<<<< HEAD
-            boolean isNotIcon = !a(r);
-            int i = isNotIcon ? r.getWidth() : r instanceof IconLinearHorizontal ?
-                    ViewGroup.LayoutParams.MATCH_PARENT : I;
-            int i2 = isNotIcon ? r.getHeight() : r instanceof IconLinearVertical ?
-                    ViewGroup.LayoutParams.MATCH_PARENT : J;
-=======
             boolean isNotIcon = !isViewAnIconBase(r);
             int i = isNotIcon ? r.getWidth() : (r instanceof IconLinearHorizontal ?
                     ViewGroup.LayoutParams.MATCH_PARENT : I);
             int i2 = isNotIcon ? r.getHeight() : (r instanceof IconLinearVertical ?
                     ViewGroup.LayoutParams.MATCH_PARENT : J);
->>>>>>> b448e272
             viewPane.a((int) u, (int) v, i, i2);
             return;
         }
@@ -758,7 +678,7 @@
     private boolean b(float f, float f2) {
         int[] locationOnScreen = new int[2];
         viewPane.getLocationOnScreen(locationOnScreen);
-        return f > locationOnScreen[0] && f < locationOnScreen[0] + (viewPane.getWidth() * viewPane.getScaleX()) && f2 > locationOnScreen[1] && f2 < locationOnScreen[1] + (viewPane.getHeight() * viewPane.getScaleY());
+        return f > ((float) locationOnScreen[0]) && f < ((float) locationOnScreen[0]) + (((float) viewPane.getWidth()) * viewPane.getScaleX()) && f2 > ((float) locationOnScreen[1]) && f2 < ((float) locationOnScreen[1]) + (((float) viewPane.getHeight()) * viewPane.getScaleY());
     }
 
     private void deleteWidgetFromCollection(String str) {
@@ -783,11 +703,11 @@
     private void setPreviewColors(String str) {
         k.setBackgroundColor(ProjectFile.getColor(str, "color_primary_dark"));
         imgPhoneTopBg.setBackgroundColor(ProjectFile.getColor(str, "color_primary_dark"));
-        toolbar.setBackgroundColor(ProjectFile.getColor(str, "color_primary"));
+        n.setBackgroundColor(ProjectFile.getColor(str, "color_primary"));
     }
 
     private void b(boolean z) {
-        deleteView.bringToFront();
+        deleteIcon.bringToFront();
         if (!isAnimating) {
             animateUpDown();
         }
@@ -807,9 +727,9 @@
         this.projectFileBean = projectFileBean;
         b = projectFileBean.getXmlName();
         if (projectFileBean.fileType == ProjectFileBean.PROJECT_FILE_TYPE_DRAWER) {
-            fileName.setText(projectFileBean.fileName.substring(1));
+            l.setText(projectFileBean.fileName.substring(1));
         } else {
-            fileName.setText(projectFileBean.getXmlName());
+            l.setText(projectFileBean.getXmlName());
         }
         k();
         if (projectFileBean.fileType == ProjectFileBean.PROJECT_FILE_TYPE_ACTIVITY) {
@@ -842,7 +762,7 @@
     }
 
     private void a() {
-        toolbar.setVisibility(S ? View.VISIBLE : View.GONE);
+        n.setVisibility(S ? View.VISIBLE : View.GONE);
         k.setVisibility(T ? View.GONE : View.VISIBLE);
 
         viewPane.setVisibility(View.VISIBLE);
@@ -855,40 +775,47 @@
         int toolBarHeight = GB.a(getContext());
         int var9 = displayWidth - (int) (120.0F * f);
         int var8 = displayHeight - statusBarHeight - toolBarHeight - (int) (f * 48.0F) - (int) (f * 48.0F);
-        if (screenType == 0 && da) {
-            var8 -= (int) (f * 56.0F);
+        if (screenType == 0) {
+            if (da) {
+                var8 -= (int) (f * 56.0F);
+            }
         }
 
         float var11 = Math.min((float) var9 / (float) displayWidth, (float) var8 / (float) displayHeight);
         float var3 = Math.min((float) (var9 - var4 * 2) / (float) displayWidth, (float) (var8 - var5 * 2) / (float) displayHeight);
+        if (!isLandscapeMode) {
+            aa.setBackgroundResource(R.drawable.new_view_pane_background_port);
+        } else {
+            aa.setBackgroundResource(R.drawable.new_view_pane_background_land);
+        }
 
         aa.setLayoutParams(new FrameLayout.LayoutParams(displayWidth, displayHeight));
         aa.setScaleX(var11);
         aa.setScaleY(var11);
-        aa.setX(-((int) ((displayWidth - displayWidth * var11) / 2.0F)));
-        aa.setY(-((int) ((displayHeight - displayHeight * var11) / 2.0F)));
-        int var10 = var4 - (int) ((displayWidth - displayWidth * var3) / 2.0F);
+        aa.setX((float) -((int) (((float) displayWidth - (float) displayWidth * var11) / 2.0F)));
+        aa.setY((float) -((int) (((float) displayHeight - (float) displayHeight * var11) / 2.0F)));
+        int var10 = var4 - (int) (((float) displayWidth - (float) displayWidth * var3) / 2.0F);
         int var13 = var5;
         if (k.getVisibility() == View.VISIBLE) {
             k.setLayoutParams(new FrameLayout.LayoutParams(displayWidth, statusBarHeight));
             k.setScaleX(var3);
             k.setScaleY(var3);
-            var11 = statusBarHeight;
+            var11 = (float) statusBarHeight;
             float var12 = var11 * var3;
-            k.setX(var10);
-            k.setY((var5 - (int) ((var11 - var12) / 2.0F)));
+            k.setX((float) var10);
+            k.setY((float) (var5 - (int) ((var11 - var12) / 2.0F)));
             var13 = var5 + (int) var12;
         }
 
         var8 = var13;
-        if (toolbar.getVisibility() == View.VISIBLE) {
-            toolbar.setLayoutParams(new FrameLayout.LayoutParams(displayWidth, toolBarHeight));
-            toolbar.setScaleX(var3);
-            toolbar.setScaleY(var3);
-            float var12 = toolBarHeight;
+        if (n.getVisibility() == View.VISIBLE) {
+            n.setLayoutParams(new FrameLayout.LayoutParams(displayWidth, toolBarHeight));
+            n.setScaleX(var3);
+            n.setScaleY(var3);
+            float var12 = (float) toolBarHeight;
             var11 = var12 * var3;
-            toolbar.setX(var10);
-            toolbar.setY((var13 - (int) ((var12 - var11) / 2.0F)));
+            n.setX((float) var10);
+            n.setY((float) (var13 - (int) ((var12 - var11) / 2.0F)));
             var8 = var13 + (int) var11;
         }
 
@@ -898,16 +825,16 @@
         }
 
         var5 = var13;
-        if (toolbar.getVisibility() == View.VISIBLE) {
+        if (n.getVisibility() == View.VISIBLE) {
             var5 = var13 - toolBarHeight;
         }
 
         viewPane.setLayoutParams(new FrameLayout.LayoutParams(displayWidth, var5));
         viewPane.setScaleX(var3);
         viewPane.setScaleY(var3);
-        var11 = var5;
-        viewPane.setX(var10);
-        viewPane.setY(var8 - (int) ((var11 - var3 * var11) / 2.0F));
+        var11 = (float) var5;
+        viewPane.setX((float) var10);
+        viewPane.setY((float) (var8 - (int) ((var11 - var3 * var11) / 2.0F)));
         isLayoutChanged = false;
     }
 
@@ -1003,7 +930,7 @@
     }
 
     public void a(ArrayList<ViewBean> arrayList) {
-        if (arrayList == null || arrayList.isEmpty()) {
+        if (arrayList == null || arrayList.size() == 0) {
             return;
         }
         for (ViewBean view : arrayList) {
@@ -1028,35 +955,14 @@
 
     private boolean a(float x, float y) {
         int[] locationOnScreen = new int[2];
-        deleteView.getLocationOnScreen(locationOnScreen);
-        return x > locationOnScreen[0] && x < locationOnScreen[0] + deleteView.getWidth() && y > locationOnScreen[1] && y < (locationOnScreen[1] + deleteView.getHeight());
+        deleteIcon.getLocationOnScreen(locationOnScreen);
+        return x > ((float) locationOnScreen[0]) && x < ((float) (locationOnScreen[0] + deleteIcon.getWidth())) && y > ((float) locationOnScreen[1]) && y < ((float) (locationOnScreen[1] + deleteIcon.getHeight()));
     }
 
     private void updateDeleteIcon(boolean z) {
         if (D == z) return;
         D = z;
-        if (D) {
-            rippleRound(deleteView, "#FF5D5D", "#ff0000", 200);
-            shakeView(deleteView);
-        } else {
-            rippleRound(deleteView, "#696969", "#ffffff", 200);
-        }
-        deleteText.setText(D ? "Release to delete" : "Drag here to delete");
-    }
-
-    private void rippleRound(View view, String focus, String pressed, double round) {
-        GradientDrawable GG = new GradientDrawable();
-        GG.setColor(Color.parseColor(focus));
-        GG.setCornerRadius((float) round);
-        RippleDrawable RE = new RippleDrawable(new ColorStateList(new int[][]{new int[]{}}, new int[]{Color.parseColor(pressed)}), GG, null);
-        view.setBackground(RE);
-    }
-
-    public static void shakeView(View view) {
-        ObjectAnimator
-                .ofFloat(view, "translationX", 0, 35, -35, 35, -35, 25, -25, 12, -12, 0)
-                .setDuration(200)
-                .start();
+        deleteIcon.setImageResource(D ? R.drawable.icon_delete_active : R.drawable.icon_delete);
     }
 
     enum PaletteGroup {
