package com.besome.sketch.editor.view;

import android.annotation.SuppressLint;
import android.content.Context;
import android.graphics.Bitmap;
import android.graphics.BitmapFactory;
import android.graphics.Color;
import android.graphics.NinePatch;
import android.graphics.Rect;
import android.graphics.Typeface;
import android.graphics.drawable.BitmapDrawable;
import android.graphics.drawable.NinePatchDrawable;
import android.text.TextUtils;
import android.util.AttributeSet;
import android.util.Log;
import android.view.ContextThemeWrapper;
import android.view.Gravity;
import android.view.View;
import android.view.ViewGroup;
import android.view.ViewParent;
import android.widget.CalendarView;
import android.widget.CompoundButton;
import android.widget.EditText;
import android.widget.FrameLayout;
import android.widget.ImageView;
import android.widget.LinearLayout;
import android.widget.RelativeLayout;
import android.widget.SeekBar;
import android.widget.TextView;

import com.besome.sketch.beans.ImageBean;
import com.besome.sketch.beans.LayoutBean;
import com.besome.sketch.beans.ProjectResourceBean;
import com.besome.sketch.beans.ViewBean;
import com.besome.sketch.editor.view.item.ItemAdView;
import com.besome.sketch.editor.view.item.ItemBottomNavigationView;
import com.besome.sketch.editor.view.item.ItemButton;
import com.besome.sketch.editor.view.item.ItemCalendarView;
import com.besome.sketch.editor.view.item.ItemCardView;
import com.besome.sketch.editor.view.item.ItemCheckBox;
import com.besome.sketch.editor.view.item.ItemEditText;
import com.besome.sketch.editor.view.item.ItemFloatingActionButton;
import com.besome.sketch.editor.view.item.ItemHorizontalScrollView;
import com.besome.sketch.editor.view.item.ItemImageView;
import com.besome.sketch.editor.view.item.ItemLinearLayout;
import com.besome.sketch.editor.view.item.ItemListView;
import com.besome.sketch.editor.view.item.ItemMapView;
import com.besome.sketch.editor.view.item.ItemProgressBar;
import com.besome.sketch.editor.view.item.ItemRecyclerView;
import com.besome.sketch.editor.view.item.ItemSearchView;
import com.besome.sketch.editor.view.item.ItemSeekBar;
import com.besome.sketch.editor.view.item.ItemSignInButton;
import com.besome.sketch.editor.view.item.ItemSpinner;
import com.besome.sketch.editor.view.item.ItemSwitch;
import com.besome.sketch.editor.view.item.ItemTabLayout;
import com.besome.sketch.editor.view.item.ItemTextView;
import com.besome.sketch.editor.view.item.ItemVerticalScrollView;
import com.besome.sketch.editor.view.item.ItemWebView;
import com.google.android.material.floatingactionbutton.FloatingActionButton;
import com.google.android.material.tabs.TabLayout;
import com.sketchware.remod.R;

import java.io.File;
import java.util.ArrayList;
import java.util.regex.Matcher;
import java.util.regex.Pattern;

import a.a.a.Gx;
import a.a.a.kC;
import a.a.a.sy;
import a.a.a.ty;
import a.a.a.wB;
import a.a.a.zB;
import dev.aldi.sayuti.editor.view.item.ItemBadgeView;
import dev.aldi.sayuti.editor.view.item.ItemCircleImageView;
import dev.aldi.sayuti.editor.view.item.ItemCodeView;
import dev.aldi.sayuti.editor.view.item.ItemLottieAnimation;
import dev.aldi.sayuti.editor.view.item.ItemMaterialButton;
import dev.aldi.sayuti.editor.view.item.ItemOTPView;
import dev.aldi.sayuti.editor.view.item.ItemPatternLockView;
import dev.aldi.sayuti.editor.view.item.ItemViewPager;
import dev.aldi.sayuti.editor.view.item.ItemWaveSideBar;
import dev.aldi.sayuti.editor.view.item.ItemYoutubePlayer;
import mod.agus.jcoderz.beans.ViewBeans;
import mod.agus.jcoderz.editor.view.item.ItemAnalogClock;
import mod.agus.jcoderz.editor.view.item.ItemAutoCompleteTextView;
import mod.agus.jcoderz.editor.view.item.ItemDatePicker;
import mod.agus.jcoderz.editor.view.item.ItemDigitalClock;
import mod.agus.jcoderz.editor.view.item.ItemGridView;
import mod.agus.jcoderz.editor.view.item.ItemMultiAutoCompleteTextView;
import mod.agus.jcoderz.editor.view.item.ItemRadioButton;
import mod.agus.jcoderz.editor.view.item.ItemRatingBar;
import mod.agus.jcoderz.editor.view.item.ItemTimePicker;
import mod.agus.jcoderz.editor.view.item.ItemVideoView;
import mod.elfilibustero.sketch.lib.utils.InjectAttributeHandler;
import mod.elfilibustero.sketch.lib.utils.PropertiesUtil;
import mod.elfilibustero.sketch.lib.utils.ResourceUtil;
import mod.hey.studios.util.ProjectFile;

@SuppressLint({"RtlHardcoded", "DiscouragedApi"})
public class ViewPane extends RelativeLayout {

    private Context context;
    private ViewGroup rootLayout;
    private int b = 99;
    private ArrayList<Object[]> c = new ArrayList<>();
    private Object[] d;
    private TextView e;
    private kC resourcesManager;
    private String sc_id;

    public ViewPane(Context context) {
        super(context);
        initialize();
    }

    public ViewPane(Context context, AttributeSet attributeSet) {
        super(context, attributeSet);
        initialize();
    }

    private void initialize() {
        context = new ContextThemeWrapper(getContext(), R.style.ViewEditorTheme);
        setBackgroundColor(Color.WHITE);
        addRootLayout();
        c();
    }

    public void b() {
        a(true);
        c = new ArrayList<>();
        ((ty) rootLayout).setChildScrollEnabled(true);
    }

    private void c() {
        e = new TextView(getContext());
        e.setBackgroundResource(R.drawable.highlight);
        e.setLayoutParams(new LinearLayout.LayoutParams(ViewGroup.LayoutParams.WRAP_CONTENT,
                ViewGroup.LayoutParams.WRAP_CONTENT));
        e.setVisibility(GONE);
    }

    public void d() {
        rootLayout.removeAllViews();
    }

    public void e() {
        View findViewWithTag = findViewWithTag("_fab");
        if (findViewWithTag == null) {
            return;
        }
        removeView(findViewWithTag);
    }

    public void f(ViewBean viewBean) {
        ViewGroup viewGroup = rootLayout.findViewWithTag(viewBean.parent);
        viewGroup.removeView(rootLayout.findViewWithTag(viewBean.id));
        if (viewGroup instanceof ty) {
            ((ty) viewGroup).a();
        }
    }

    public sy g(ViewBean viewBean) {
        View findViewWithTag;
        String str = viewBean.preId;
        if (str != null && str.length() > 0 && !viewBean.preId.equals(viewBean.id)) {
            rootLayout.findViewWithTag(viewBean.preId).setTag(viewBean.id);
            viewBean.preId = "";
        }
        if (viewBean.id.charAt(0) == '_') {
            findViewWithTag = findViewWithTag(viewBean.id);
        } else {
            findViewWithTag = rootLayout.findViewWithTag(viewBean.id);
        }
        b(findViewWithTag, viewBean);
        return (sy) findViewWithTag;
    }

    public void setResourceManager(kC kCVar) {
        resourcesManager = kCVar;
    }

    public sy d(ViewBean viewBean) {
        View findViewWithTag = rootLayout.findViewWithTag(viewBean.id);
        if (viewBean.id.charAt(0) == '_') {
            findViewWithTag = findViewWithTag(viewBean.id);
        }
        String str = viewBean.preParent;
        if (str != null && str.length() > 0 && !viewBean.parent.equals(viewBean.preParent)) {
            ViewGroup viewGroup = rootLayout.findViewWithTag(viewBean.preParent);
            viewGroup.removeView(findViewWithTag);
            ((ty) viewGroup).a();
            a(findViewWithTag);
        } else if (viewBean.index != viewBean.preIndex) {
            ((ViewGroup) rootLayout.findViewWithTag(viewBean.parent)).removeView(findViewWithTag);
            a(findViewWithTag);
        }
        viewBean.preId = "";
        viewBean.preIndex = -1;
        viewBean.preParent = "";
        viewBean.preParentType = -1;
        findViewWithTag.setVisibility(VISIBLE);
        return (sy) findViewWithTag;
    }

    public void e(ViewBean viewBean) {
        d = null;
        c(viewBean);
        ((ty) rootLayout).setChildScrollEnabled(false);
    }

    private int b(View view) {
        int i = 0;
        while (view != null && view != rootLayout) {
            i++;
            view = (View) view.getParent();
        }
        return i * 2;
    }

    public View b(ViewBean viewBean) {
        View item = switch (viewBean.type) {
            case ViewBean.VIEW_TYPE_LAYOUT_LINEAR,
<<<<<<< HEAD
                    ViewBeans.VIEW_TYPE_LAYOUT_COLLAPSINGTOOLBARLAYOUT,
                    ViewBeans.VIEW_TYPE_LAYOUT_TEXTINPUTLAYOUT,
                    ViewBeans.VIEW_TYPE_LAYOUT_SWIPEREFRESHLAYOUT,
                    ViewBeans.VIEW_TYPE_LAYOUT_RADIOGROUP -> new ItemLinearLayout(context);
            case ViewBeans.VIEW_TYPE_LAYOUT_CARDVIEW -> new ItemCardView(context);
=======
                 ViewBeans.VIEW_TYPE_LAYOUT_COLLAPSINGTOOLBARLAYOUT,
                 ViewBeans.VIEW_TYPE_LAYOUT_TEXTINPUTLAYOUT,
                 ViewBeans.VIEW_TYPE_LAYOUT_SWIPEREFRESHLAYOUT,
                 ViewBeans.VIEW_TYPE_LAYOUT_RADIOGROUP -> new ItemLinearLayout(getContext());
            case ViewBeans.VIEW_TYPE_LAYOUT_CARDVIEW -> new ItemCardView(getContext());
>>>>>>> 0e59d6c1
            case ViewBean.VIEW_TYPE_LAYOUT_HSCROLLVIEW ->
                    new ItemHorizontalScrollView(context);
            case ViewBean.VIEW_TYPE_WIDGET_BUTTON -> new ItemButton(context);
            case ViewBean.VIEW_TYPE_WIDGET_TEXTVIEW -> new ItemTextView(context);
            case ViewBean.VIEW_TYPE_WIDGET_EDITTEXT -> new ItemEditText(context);
            case ViewBean.VIEW_TYPE_WIDGET_IMAGEVIEW -> new ItemImageView(context);
            case ViewBean.VIEW_TYPE_WIDGET_WEBVIEW -> new ItemWebView(context);
            case ViewBean.VIEW_TYPE_WIDGET_PROGRESSBAR -> new ItemProgressBar(context);
            case ViewBean.VIEW_TYPE_WIDGET_LISTVIEW -> new ItemListView(context);
            case ViewBean.VIEW_TYPE_WIDGET_SPINNER -> new ItemSpinner(context);
            case ViewBean.VIEW_TYPE_WIDGET_CHECKBOX -> new ItemCheckBox(context);
            case ViewBean.VIEW_TYPE_LAYOUT_VSCROLLVIEW -> new ItemVerticalScrollView(context);
            case ViewBean.VIEW_TYPE_WIDGET_SWITCH -> new ItemSwitch(context);
            case ViewBean.VIEW_TYPE_WIDGET_SEEKBAR -> new ItemSeekBar(context);
            case ViewBean.VIEW_TYPE_WIDGET_CALENDARVIEW -> new ItemCalendarView(context);
            case ViewBean.VIEW_TYPE_WIDGET_ADVIEW -> new ItemAdView(context);
            case ViewBean.VIEW_TYPE_WIDGET_MAPVIEW -> new ItemMapView(context);
            case ViewBeans.VIEW_TYPE_WIDGET_RADIOBUTTON -> new ItemRadioButton(context);
            case ViewBeans.VIEW_TYPE_WIDGET_RATINGBAR -> new ItemRatingBar(context);
            case ViewBeans.VIEW_TYPE_WIDGET_VIDEOVIEW -> new ItemVideoView(context);
            case ViewBeans.VIEW_TYPE_WIDGET_SEARCHVIEW -> new ItemSearchView(context);
            case ViewBeans.VIEW_TYPE_WIDGET_AUTOCOMPLETETEXTVIEW ->
                    new ItemAutoCompleteTextView(context);
            case ViewBeans.VIEW_TYPE_WIDGET_MULTIAUTOCOMPLETETEXTVIEW ->
                    new ItemMultiAutoCompleteTextView(context);
            case ViewBeans.VIEW_TYPE_WIDGET_GRIDVIEW -> new ItemGridView(context);
            case ViewBeans.VIEW_TYPE_WIDGET_ANALOGCLOCK -> new ItemAnalogClock(context);
            case ViewBeans.VIEW_TYPE_WIDGET_DATEPICKER -> new ItemDatePicker(context);
            case ViewBeans.VIEW_TYPE_WIDGET_TIMEPICKER -> new ItemTimePicker(context);
            case ViewBeans.VIEW_TYPE_WIDGET_DIGITALCLOCK -> new ItemDigitalClock(context);
            case ViewBeans.VIEW_TYPE_LAYOUT_TABLAYOUT -> new ItemTabLayout(context);
            case ViewBeans.VIEW_TYPE_LAYOUT_VIEWPAGER -> new ItemViewPager(context);
            case ViewBeans.VIEW_TYPE_LAYOUT_BOTTOMNAVIGATIONVIEW ->
                    new ItemBottomNavigationView(context);
            case ViewBeans.VIEW_TYPE_WIDGET_BADGEVIEW -> new ItemBadgeView(context);
            case ViewBeans.VIEW_TYPE_WIDGET_PATTERNLOCKVIEW ->
                    new ItemPatternLockView(context);
            case ViewBeans.VIEW_TYPE_WIDGET_WAVESIDEBAR -> new ItemWaveSideBar(context);
            case ViewBeans.VIEW_TYPE_WIDGET_MATERIALBUTTON -> new ItemMaterialButton(context);
            case ViewBeans.VIEW_TYPE_WIDGET_SIGNINBUTTON -> new ItemSignInButton(context);
            case ViewBeans.VIEW_TYPE_WIDGET_CIRCLEIMAGEVIEW ->
                    new ItemCircleImageView(context);
            case ViewBeans.VIEW_TYPE_WIDGET_LOTTIEANIMATIONVIEW ->
                    new ItemLottieAnimation(context);
            case ViewBeans.VIEW_TYPE_WIDGET_YOUTUBEPLAYERVIEW ->
                    new ItemYoutubePlayer(context);
            case ViewBeans.VIEW_TYPE_WIDGET_OTPVIEW -> new ItemOTPView(context);
            case ViewBeans.VIEW_TYPE_WIDGET_CODEVIEW -> new ItemCodeView(context);
            case ViewBeans.VIEW_TYPE_WIDGET_RECYCLERVIEW -> new ItemRecyclerView(context);
            default -> null;
        };
        item.setId(++b);
        item.setTag(viewBean.id);
        ((sy) item).setBean(viewBean);
        b(item, viewBean);
        return item;
    }

    private void c(ViewBean viewBean) {
        a(viewBean, (ItemLinearLayout) rootLayout);
    }

    public void setScId(String str) {
        sc_id = str;
    }

    private void addRootLayout() {
        ViewBean viewBean = new ViewBean("root", ViewBean.VIEW_TYPE_LAYOUT_LINEAR);
        LayoutBean layoutBean = viewBean.layout;
        layoutBean.width = ViewGroup.LayoutParams.MATCH_PARENT;
        layoutBean.height = ViewGroup.LayoutParams.MATCH_PARENT;
        layoutBean.orientation = LinearLayout.VERTICAL;
        viewBean.parentType = ViewBean.VIEW_TYPE_LAYOUT_LINEAR;
        View b = b(viewBean);
        ((ItemLinearLayout) b).setFixed(true);
        rootLayout = (ViewGroup) b;
        rootLayout.setBackgroundColor(0xffeeeeee);
        addView(b);
    }

    private void b(View view, ViewBean viewBean) {
        ImageBean imageBean;
        String str;
        var injectHandler = new InjectAttributeHandler(viewBean);
        if (viewBean.id.charAt(0) == '_') {
            RelativeLayout.LayoutParams layoutParams = new RelativeLayout.LayoutParams(
                    ViewGroup.LayoutParams.WRAP_CONTENT,
                    ViewGroup.LayoutParams.WRAP_CONTENT);
            layoutParams.leftMargin = (int) wB.a(getContext(), (float) viewBean.layout.marginLeft);
            layoutParams.topMargin = (int) wB.a(getContext(), (float) viewBean.layout.marginTop);
            layoutParams.rightMargin = (int) wB.a(getContext(), (float) viewBean.layout.marginRight);
            layoutParams.bottomMargin = (int) wB.a(getContext(), (float) viewBean.layout.marginBottom);
            int layoutGravity = viewBean.layout.layoutGravity;
            if ((layoutGravity & Gravity.LEFT) == Gravity.LEFT) {
                layoutParams.addRule(RelativeLayout.ALIGN_PARENT_LEFT);
            }
            if ((layoutGravity & Gravity.TOP) == Gravity.TOP) {
                layoutParams.addRule(RelativeLayout.ALIGN_PARENT_TOP);
            }
            if ((layoutGravity & Gravity.RIGHT) == Gravity.RIGHT) {
                layoutParams.addRule(RelativeLayout.ALIGN_PARENT_RIGHT);
            }
            if ((layoutGravity & Gravity.BOTTOM) == Gravity.BOTTOM) {
                layoutParams.addRule(RelativeLayout.ALIGN_PARENT_BOTTOM);
            }
            if ((layoutGravity & Gravity.CENTER_HORIZONTAL) == Gravity.CENTER_HORIZONTAL) {
                layoutParams.addRule(RelativeLayout.CENTER_HORIZONTAL);
            }
            if ((layoutGravity & Gravity.CENTER_VERTICAL) == Gravity.CENTER_VERTICAL) {
                layoutParams.addRule(RelativeLayout.CENTER_VERTICAL);
            }
            if ((layoutGravity & Gravity.CENTER) == Gravity.CENTER) {
                layoutParams.addRule(RelativeLayout.CENTER_IN_PARENT);
            }
            view.setLayoutParams(layoutParams);
            if (viewBean.getClassInfo().b("FloatingActionButton") && (imageBean = viewBean.image) != null && (str = imageBean.resName) != null && str.length() > 0) {
                try {
                    Bitmap decodeFile = BitmapFactory.decodeFile(resourcesManager.f(viewBean.image.resName));
                    int round = Math.round(getResources().getDisplayMetrics().density / 2.0f);
                    ((FloatingActionButton) view).setImageBitmap(Bitmap.createScaledBitmap(decodeFile, decodeFile.getWidth() * round, decodeFile.getHeight() * round, true));
                } catch (Exception ignored) {
                }
            }
            view.setRotation(viewBean.image.rotate);
            view.setAlpha(viewBean.alpha);
            view.setTranslationX(wB.a(getContext(), viewBean.translationX));
            view.setTranslationY(wB.a(getContext(), viewBean.translationY));
            view.setScaleX(viewBean.scaleX);
            view.setScaleY(viewBean.scaleY);
            view.setVisibility(View.VISIBLE);
            return;
        }
        updateLayout(view, viewBean);
        view.setRotation(viewBean.image.rotate);
        view.setAlpha(viewBean.alpha);
        view.setTranslationX(wB.a(getContext(), viewBean.translationX));
        view.setTranslationY(wB.a(getContext(), viewBean.translationY));
        view.setScaleX(viewBean.scaleX);
        view.setScaleY(viewBean.scaleY);
        String backgroundResource = viewBean.layout.backgroundResource;
        if (backgroundResource != null) {
            try {
                if (resourcesManager.h(backgroundResource) == ProjectResourceBean.PROJECT_RES_TYPE_RESOURCE) {
                    view.setBackgroundResource(getContext().getResources().getIdentifier(viewBean.layout.backgroundResource, "drawable", getContext().getPackageName()));
                } else {
                    String backgroundRes = resourcesManager.f(viewBean.layout.backgroundResource);
                    if (backgroundRes.endsWith(".9.png")) {
                        Bitmap decodedBitmap = zB.a(backgroundRes);
                        byte[] ninePatchChunk = decodedBitmap.getNinePatchChunk();
                        if (NinePatch.isNinePatchChunk(ninePatchChunk)) {
                            view.setBackground(new NinePatchDrawable(getResources(), decodedBitmap, ninePatchChunk, new Rect(), null));
                        } else {
                            view.setBackground(new BitmapDrawable(getResources(), backgroundRes));
                        }
                    } else {
                        Bitmap decodeFile2 = BitmapFactory.decodeFile(backgroundRes);
                        int round2 = Math.round(getResources().getDisplayMetrics().density / 2.0f);
                        view.setBackground(new BitmapDrawable(getResources(), Bitmap.createScaledBitmap(decodeFile2, decodeFile2.getWidth() * round2, decodeFile2.getHeight() * round2, true)));
                    }
                }
            } catch (Exception e) {
                Log.e("DEBUG", e.getMessage(), e);
            }
        }
        Gx classInfo = viewBean.getClassInfo();
        if (classInfo.a("LinearLayout")) {
            LinearLayout linearLayout = (LinearLayout) view;
            linearLayout.setOrientation(viewBean.layout.orientation);
            linearLayout.setWeightSum(viewBean.layout.weightSum);
            if (view instanceof ItemLinearLayout) {
                ((ItemLinearLayout) view).setLayoutGravity(viewBean.layout.gravity);
            }
        }
        if (classInfo.a("TextView")) {
            TextView textView = (TextView) view;
            updateTextView(textView, viewBean);
            if (!classInfo.b("Button") && !classInfo.b("Switch")) {
                textView.setGravity(viewBean.layout.gravity);
            } else {
                int gravity = viewBean.layout.gravity;
                if (gravity == LayoutBean.GRAVITY_NONE) {
                    textView.setGravity(Gravity.CENTER);
                } else {
                    textView.setGravity(gravity);
                }
            }
        }
        if (classInfo.a("EditText")) {
            updateEditText((EditText) view, viewBean);
        }
        if (classInfo.a("ImageView")) {
            if (resourcesManager.h(viewBean.image.resName) == ProjectResourceBean.PROJECT_RES_TYPE_RESOURCE) {
                ((ImageView) view).setImageResource(getContext().getResources().getIdentifier(viewBean.image.resName, "drawable", getContext().getPackageName()));
            } else if (viewBean.image.resName.equals("default_image")) {
                ((ImageView) view).setImageResource(R.drawable.default_image);
            } else {
                try {
                    Bitmap decodeFile3 = BitmapFactory.decodeFile(resourcesManager.f(viewBean.image.resName));
                    int round3 = Math.round(getResources().getDisplayMetrics().density / 2.0f);
                    ((ImageView) view).setImageBitmap(Bitmap.createScaledBitmap(decodeFile3, decodeFile3.getWidth() * round3, decodeFile3.getHeight() * round3, true));
                } catch (Exception unused2) {
                    ((ImageView) view).setImageResource(R.drawable.default_image);
                }
            }
            if (classInfo.b("CircleImageView")) {
                updateCircleImageView((ItemCircleImageView) view, injectHandler);
            } else {
                ((ImageView) view).setScaleType(ImageView.ScaleType.valueOf(viewBean.image.scaleType));
            }
        }
        if (classInfo.a("CompoundButton")) {
            ((CompoundButton) view).setChecked(viewBean.checked != 0);
        }
        if (classInfo.b("SeekBar")) {
            SeekBar seekBar = (SeekBar) view;
            seekBar.setProgress(viewBean.progress);
            seekBar.setMax(viewBean.max);
        }
        if (classInfo.b("ProgressBar")) {
            ((ItemProgressBar) view).setProgressBarStyle(viewBean.progressStyle);
        }
        if (classInfo.b("CalendarView")) {
            ((CalendarView) view).setFirstDayOfWeek(viewBean.firstDayOfWeek);
        }
        if (classInfo.b("AdView")) {
            ((ItemAdView) view).setAdSize(viewBean.adSize);
        }
        if (classInfo.b("CardView")) {
            var cardView = (ItemCardView) view;
            cardView.setContentPadding(
                    viewBean.layout.paddingLeft,
                    viewBean.layout.paddingTop,
                    viewBean.layout.paddingRight,
                    viewBean.layout.paddingBottom);
            updateCardView(cardView, injectHandler);
        }
        if (classInfo.b("TabLayout")) {
            updateTabLayout((ItemTabLayout) view, injectHandler);
        }
        if (classInfo.b("SignInButton")) {
            ItemSignInButton button = (ItemSignInButton) view;
            boolean hasButtonSize = false;
            boolean hasColorScheme = false;
            for (String line : viewBean.inject.split("\n")) {
                if (line.contains("buttonSize")) {
                    String buttonSize = extractAttrValue(line, "app:buttonSize");
                    if (!buttonSize.startsWith("@")) {
                        hasButtonSize = true;
                        switch (buttonSize) {
                            case "icon_only":
                                button.setSize(ItemSignInButton.ButtonSize.ICON_ONLY);
                                break;
                            case "wide":
                                button.setSize(ItemSignInButton.ButtonSize.WIDE);
                                break;
                            case "standard":
                            default:
                                button.setSize(ItemSignInButton.ButtonSize.STANDARD);
                                break;
                        }
                    }
                }
                if (line.contains("colorScheme")) {
                    String colorScheme = extractAttrValue(line, "app:colorScheme");
                    if (!colorScheme.startsWith("@")) {
                        hasColorScheme = true;
                        switch (colorScheme) {
                            case "dark":
                                button.setColorScheme(ItemSignInButton.ColorScheme.DARK);
                                break;
                            case "auto":
                            case "light":
                            default:
                                button.setColorScheme(ItemSignInButton.ColorScheme.LIGHT);
                                break;
                        }
                    }
                }
                if (!hasButtonSize) button.setSize(ItemSignInButton.ButtonSize.STANDARD);
                if (!hasColorScheme) button.setColorScheme(ItemSignInButton.ColorScheme.LIGHT);
            }
        }
        view.setVisibility(VISIBLE);
        if (view instanceof EditorListItem listItem) {
            String listitem = injectHandler.getAttributeValueOf("listitem");
            String itemCount = injectHandler.getAttributeValueOf("itemCount");
            if (!TextUtils.isEmpty(listitem)) {
                //lmao use simple_list_item_1 for now
                listItem.setListItem(android.R.layout.simple_list_item_1);
            }
            if (!TextUtils.isEmpty(itemCount)) {
                if (TextUtils.isEmpty(listitem)) {
                    try {
                        listItem.setItemCount(Integer.parseInt(itemCount));
                    } catch (Exception ignored) {
                    }
                }
            }
        }
    }

    public sy a(String str) {
        View findViewWithTag;
        if (str.charAt(0) == '_') {
            findViewWithTag = findViewWithTag(str);
        } else {
            findViewWithTag = rootLayout.findViewWithTag(str);
        }
        if (findViewWithTag instanceof sy) {
            return (sy) findViewWithTag;
        }
        return null;
    }

    public void a(ViewBean viewBean, int i, int i2) {
        if (d != null) {
            View view = (View) d[1];
            if (view instanceof LinearLayout) {
                viewBean.preIndex = viewBean.index;
                viewBean.index = (Integer) d[2];
                viewBean.preParent = viewBean.parent;
                viewBean.parent = view.getTag().toString();
                viewBean.parentType = 0;
            } else if (view instanceof ItemVerticalScrollView) {
                viewBean.preIndex = viewBean.index;
                viewBean.index = (Integer) d[2];
                viewBean.preParent = viewBean.parent;
                viewBean.parent = view.getTag().toString();
                viewBean.parentType = ViewBean.VIEW_TYPE_LAYOUT_VSCROLLVIEW;
                viewBean.layout.height = ViewGroup.LayoutParams.WRAP_CONTENT;
            } else if (view instanceof ItemHorizontalScrollView) {
                viewBean.preIndex = viewBean.index;
                viewBean.index = (Integer) d[2];
                viewBean.preParent = viewBean.parent;
                viewBean.parent = view.getTag().toString();
                viewBean.parentType = ViewBean.VIEW_TYPE_LAYOUT_HSCROLLVIEW;
                viewBean.layout.width = ViewGroup.LayoutParams.WRAP_CONTENT;
            } else if (view instanceof ItemCardView) {
                viewBean.preIndex = viewBean.index;
                viewBean.index = (Integer) d[2];
                viewBean.preParent = viewBean.parent;
                viewBean.parent = view.getTag().toString();
                viewBean.parentType = ViewBeans.VIEW_TYPE_LAYOUT_CARDVIEW;
                viewBean.layout.width = ViewGroup.LayoutParams.MATCH_PARENT;
            }
        } else {
            viewBean.preIndex = viewBean.index;
            viewBean.preParent = viewBean.parent;
            viewBean.parent = "root";
            viewBean.parentType = ViewBean.VIEW_TYPE_LAYOUT_LINEAR;
            viewBean.index = -1;
        }
    }

    public View a(ViewBean viewBean) {
        View findViewWithTag = findViewWithTag("_fab");
        if (findViewWithTag != null) {
            return findViewWithTag;
        }
        ItemFloatingActionButton itemFloatingActionButton = new ItemFloatingActionButton(context);
        itemFloatingActionButton.setTag("_fab");
        itemFloatingActionButton.setLayoutParams(new RelativeLayout.LayoutParams(
                ViewGroup.LayoutParams.WRAP_CONTENT,
                ViewGroup.LayoutParams.WRAP_CONTENT));
        itemFloatingActionButton.setMainColor(ProjectFile.getColor(sc_id, "color_accent"));
        itemFloatingActionButton.setFixed(true);
        if (viewBean == null) {
            ViewBean viewBean2 = new ViewBean("_fab", ViewBean.VIEW_TYPE_WIDGET_FAB);
            LayoutBean layoutBean = viewBean2.layout;
            layoutBean.marginLeft = 16;
            layoutBean.marginTop = 16;
            layoutBean.marginRight = 16;
            layoutBean.marginBottom = 16;
            layoutBean.layoutGravity = Gravity.RIGHT | Gravity.BOTTOM;
            itemFloatingActionButton.setBean(viewBean2);
        } else {
            itemFloatingActionButton.setBean(viewBean);
        }
        addView(itemFloatingActionButton);
        b(itemFloatingActionButton, itemFloatingActionButton.getBean());
        return itemFloatingActionButton;
    }

    public void a(boolean z) {
        e.setVisibility(View.GONE);
        ViewParent parent = e.getParent();
        if (parent != null) {
            ((ViewGroup) parent).removeView(e);
        }
        if (z) {
            d = null;
        }
    }

    public void a(int x, int y, int width, int height) {
        Object[] a2 = a(x, y);
        if (a2 == null) {
            a(true);
        } else if (d != a2) {
            a(true);
            ViewGroup viewGroup = (ViewGroup) a2[1];
            viewGroup.addView(e, (Integer) a2[2]);
            if (viewGroup instanceof LinearLayout) {
                e.setLayoutParams(new LinearLayout.LayoutParams(width, height));
            } else if (viewGroup instanceof FrameLayout) {
                e.setLayoutParams(new FrameLayout.LayoutParams(width, height));
            } else {
                e.setLayoutParams(new RelativeLayout.LayoutParams(width, height));
            }
            e.setVisibility(View.VISIBLE);
            d = a2;
        }
    }

    private Object[] a(int x, int y) {
        Object[] objArr = null;
        int i3 = -1;
        for (int i4 = 0; i4 < c.size(); i4++) {
            Object[] objArr2 = c.get(i4);
            Rect rect = (Rect) objArr2[0];
            if (x >= rect.left && x < rect.right && y >= rect.top && y < rect.bottom && i3 < (Integer) objArr2[3]) {
                i3 = (Integer) objArr2[3];
                objArr = objArr2;
            }
        }
        return objArr;
    }

    private void a(ViewBean view, ItemLinearLayout linearLayout) {
        int[] linearLayoutLocation = new int[2];
        linearLayout.getLocationOnScreen(linearLayoutLocation);
        int var4;
        int linearLayoutGravity = linearLayout.getLayoutGravity();
        int horizontalLinearLayoutGravity = linearLayoutGravity & Gravity.FILL_HORIZONTAL;
        int verticalLinearLayoutGravity = linearLayoutGravity & Gravity.FILL_VERTICAL;
        int linearLayoutX = linearLayoutLocation[0];
        int var7;
        int linearLayoutY = linearLayoutLocation[1];
        a(new Rect(linearLayoutX, linearLayoutY, (int) (linearLayout.getWidth() * getScaleX()) + linearLayoutX, (int) (linearLayout.getHeight() * getScaleY()) + linearLayoutY), linearLayout, -1, b(linearLayout));
        var4 = linearLayoutY + (int) (linearLayout.getPaddingTop() * getScaleY());
        var7 = linearLayoutX + (int) (linearLayout.getPaddingLeft() * getScaleX());
        int var8 = 0;

        int var13;
        for (int i = 0; i < linearLayout.getChildCount(); i++) {
            View child = linearLayout.getChildAt(i);
            if (child != null && child.getTag() != null && (view == null || view.id == null || !child.getTag().equals(view.id)) && child.getVisibility() == View.VISIBLE) {
                label62:
                {
                    label61:
                    {
                        int[] childLocation = new int[2];
                        child.getLocationOnScreen(childLocation);
                        if (linearLayout.getOrientation() == LinearLayout.HORIZONTAL) {
                            int leftMargin = ((LinearLayout.LayoutParams) child.getLayoutParams()).leftMargin;
                            int rightMargin = ((LinearLayout.LayoutParams) child.getLayoutParams()).rightMargin;
                            if (horizontalLinearLayoutGravity == Gravity.CENTER_HORIZONTAL) {
                                if (i == 0) {
                                    int x = childLocation[0] - (int) (leftMargin * getScaleX());
                                    int y = linearLayoutLocation[1];
                                    a(new Rect(var7, y, x, (int) (linearLayout.getMeasuredHeight() * getScaleY()) + y), linearLayout, 0, b(linearLayout) + 1);
                                    var7 = x;
                                }

                                var4 = (int) ((leftMargin + child.getMeasuredWidth() + rightMargin) * getScaleX()) + var7;
                                int y = linearLayoutLocation[1];
                                var7 = var8 + 1;
                                a(new Rect(var7, y, var4, (int) (linearLayout.getMeasuredHeight() * getScaleY()) + y), linearLayout, var8, b(linearLayout) + 1);
                                var8 = y;
                            } else if (horizontalLinearLayoutGravity == Gravity.RIGHT) {
                                int x = childLocation[0];
                                int y = linearLayoutLocation[1];
                                a(new Rect(var7, y, x - (int) (leftMargin * getScaleX()), (int) (linearLayout.getMeasuredHeight() * getScaleY()) + y), linearLayout, var8, b(linearLayout) + 1);
                                var4 = (int) ((childLocation[0] + child.getMeasuredWidth() + rightMargin) * getScaleX());
                                var7 = var8 + 1;
                                var8 = y;
                            } else {
                                var4 = (int) ((leftMargin + child.getMeasuredWidth() + rightMargin) * getScaleX()) + var7;
                                int y = linearLayoutLocation[1];
                                var7 = var8 + 1;
                                a(new Rect(var7, y, var4, (int) (linearLayout.getMeasuredHeight() * getScaleY()) + y), linearLayout, var8, b(linearLayout) + 1);
                                var8 = y;
                            }
                        } else {
                            int topMargin = ((LinearLayout.LayoutParams) child.getLayoutParams()).topMargin;
                            int bottomMargin = ((LinearLayout.LayoutParams) child.getLayoutParams()).bottomMargin;
                            if (verticalLinearLayoutGravity == Gravity.CENTER_VERTICAL) {
                                if (i == 0) {
                                    int x = linearLayoutLocation[0];
                                    int y = childLocation[1] - (int) (topMargin * getScaleY());
                                    a(new Rect(x, var4, (int) (linearLayout.getMeasuredWidth() * getScaleX()) + x, y), linearLayout, 0, b(linearLayout) + 1);
                                    var4 = y;
                                }

                                int bottom = var4 + (int) ((topMargin + child.getMeasuredHeight() + bottomMargin) * getScaleY());
                                int x = linearLayoutLocation[0];
                                int top = var8 + 1;
                                a(new Rect(x, top, (int) (linearLayout.getMeasuredWidth() * getScaleX()) + x, bottom), linearLayout, var8, b(linearLayout) + 1);
                                var8 = bottom;
                                var7 = top;
                                var4 = x;
                            } else if (verticalLinearLayoutGravity == Gravity.BOTTOM) {
                                int x = linearLayoutLocation[0];
                                int y = childLocation[1];
                                a(new Rect(x, var4, (int) (linearLayout.getMeasuredWidth() * getScaleX()) + x, y - (int) (topMargin * getScaleY())), linearLayout, var8, b(linearLayout) + 1);
                                ++var8;
                                var4 = x;
                                var7 = (int) ((childLocation[1] + child.getMeasuredHeight() + bottomMargin) * getScaleY());
                                var13 = var8;
                                break label61;
                            } else {
                                var7 = var4 + (int) ((topMargin + child.getMeasuredHeight() + bottomMargin) * getScaleY());
                                int x = linearLayoutLocation[0];
                                a(new Rect(x, var4, (int) (linearLayout.getMeasuredWidth() * getScaleX()) + x, var7), linearLayout, var8, b(linearLayout) + 1);
                                var4 = x;
                                ++var8;
                                break label62;
                            }

                        }

                        var13 = var7;
                        var7 = var8;
                    }

                    var8 = var13;
                }

                if (child instanceof ItemLinearLayout) {
                    a(view, (ItemLinearLayout) child);
                } else if (child instanceof ItemHorizontalScrollView) {
                    a(view, (ViewGroup) child);
                } else if (child instanceof ItemVerticalScrollView) {
                    a(view, (ViewGroup) child);
                } else if (child instanceof ItemCardView) {
                    a(view, (ViewGroup) child);
                }

                var13 = var4;
            } else {
                var13 = var7;
                var7 = var4;
            }

            var4 = var7;
            var7 = var13;
        }

    }

    private void a(ViewBean viewBean, ViewGroup viewGroup) {
        int childCount = viewGroup.getChildCount();
        int index = 0;
        for (int i = 0; i < childCount; i++) {
            View childAt = viewGroup.getChildAt(i);
            if (childAt != null && childAt.getTag() != null && ((viewBean == null || viewBean.id == null || !childAt.getTag().equals(viewBean.id)) && childAt.getVisibility() == View.VISIBLE)) {
                index++;
                if (childAt instanceof ItemLinearLayout) {
                    a(viewBean, (ItemLinearLayout) childAt);
                } else if (childAt instanceof ItemHorizontalScrollView) {
                    a(viewBean, (ViewGroup) childAt);
                } else if (childAt instanceof ItemVerticalScrollView) {
                    a(viewBean, (ViewGroup) childAt);
                } else if (childAt instanceof ItemCardView) {
                    a(viewBean, (ViewGroup) childAt);
                }
            }
        }
        if (index < 1) {
            int[] viewLocationOnScreen = new int[2];
            viewGroup.getLocationOnScreen(viewLocationOnScreen);
            int xCoordinate = viewLocationOnScreen[0];
            int yCoordinate = viewLocationOnScreen[1];
            a(new Rect(xCoordinate, yCoordinate, ((int) (viewGroup.getWidth() * getScaleX())) + xCoordinate, ((int) (viewGroup.getHeight() * getScaleY())) + yCoordinate), viewGroup, -1, b(viewGroup));
        }
    }

    private void a(Rect rect, View view, int i, int i2) {
        c.add(new Object[]{rect, view, i, i2});
    }

    public void a(View view) {
        ViewBean bean = ((sy) view).getBean();
        ViewGroup viewGroup = rootLayout.findViewWithTag(bean.parent);
        viewGroup.addView(view, bean.index);
        if (viewGroup instanceof ty) {
            ((ty) viewGroup).a();
        }
    }

    private void updateLayout(View view, ViewBean viewBean) {
        LayoutBean layoutBean = viewBean.layout;
        int width = layoutBean.width;
        int height = layoutBean.height;
        if (width > 0) {
            width = (int) wB.a(getContext(), (float) viewBean.layout.width);
        }
        if (height > 0) {
            height = (int) wB.a(getContext(), (float) viewBean.layout.height);
        }
        view.setBackgroundColor(viewBean.layout.backgroundColor);
        if (viewBean.id.equals("root")) {
            LinearLayout.LayoutParams layoutParams = new LinearLayout.LayoutParams(width, height);
            layoutParams.leftMargin = (int) wB.a(getContext(), (float) viewBean.layout.marginLeft);
            layoutParams.topMargin = (int) wB.a(getContext(), (float) viewBean.layout.marginTop);
            layoutParams.rightMargin = (int) wB.a(getContext(), (float) viewBean.layout.marginRight);
            layoutParams.bottomMargin = (int) wB.a(getContext(), (float) viewBean.layout.marginBottom);
            LayoutBean layoutBean2 = viewBean.layout;
            view.setPadding(layoutBean2.paddingLeft, layoutBean2.paddingTop, layoutBean2.paddingRight, layoutBean2.paddingBottom);
            view.setLayoutParams(layoutParams);
        } else if (viewBean.parentType == ViewBean.VIEW_TYPE_LAYOUT_LINEAR) {
            LinearLayout.LayoutParams layoutParams2 = new LinearLayout.LayoutParams(width, height);
            layoutParams2.leftMargin = (int) wB.a(getContext(), (float) viewBean.layout.marginLeft);
            layoutParams2.topMargin = (int) wB.a(getContext(), (float) viewBean.layout.marginTop);
            layoutParams2.rightMargin = (int) wB.a(getContext(), (float) viewBean.layout.marginRight);
            layoutParams2.bottomMargin = (int) wB.a(getContext(), (float) viewBean.layout.marginBottom);
            LayoutBean layoutBean3 = viewBean.layout;
            view.setPadding(layoutBean3.paddingLeft, layoutBean3.paddingTop, layoutBean3.paddingRight, layoutBean3.paddingBottom);
            int i3 = viewBean.layout.layoutGravity;
            if (i3 != 0) {
                layoutParams2.gravity = i3;
            }
            layoutParams2.weight = viewBean.layout.weight;
            view.setLayoutParams(layoutParams2);
        } else {
            FrameLayout.LayoutParams layoutParams3 = new FrameLayout.LayoutParams(width, height);
            layoutParams3.leftMargin = (int) wB.a(getContext(), (float) viewBean.layout.marginLeft);
            layoutParams3.topMargin = (int) wB.a(getContext(), (float) viewBean.layout.marginTop);
            layoutParams3.rightMargin = (int) wB.a(getContext(), (float) viewBean.layout.marginRight);
            layoutParams3.bottomMargin = (int) wB.a(getContext(), (float) viewBean.layout.marginBottom);
            LayoutBean layoutBean4 = viewBean.layout;
            view.setPadding(layoutBean4.paddingLeft, layoutBean4.paddingTop, layoutBean4.paddingRight, layoutBean4.paddingBottom);
            int layoutGravity = viewBean.layout.layoutGravity;
            if (layoutGravity != LayoutBean.GRAVITY_NONE) {
                layoutParams3.gravity = layoutGravity;
            }
            view.setLayoutParams(layoutParams3);
        }
    }

    private void updateTextView(TextView textView, ViewBean viewBean) {
        String str = viewBean.text.text;
        if (str != null && str.length() > 0 && str.contains("\\n")) {
            str = viewBean.text.text.replaceAll("\\\\n", "\n");
        }
        textView.setText(str);
        String textFont = new InjectAttributeHandler(viewBean).getAttributeValueOf("fontFamily");
        if (textFont != null && textFont.length() > 0) {
            if (textFont.startsWith("@font/")) {
                textFont = textFont.substring(6);
                String textFontPath =
                        new ResourceUtil(sc_id, "font").getResourcePathFromName(textFont);
                textView.setTypeface(
                        textFontPath != null
                                && textFontPath.length() > 0
                                && new File(textFontPath).exists()
                                ? Typeface.createFromFile(textFontPath)
                                : null,
                        viewBean.text.textType);
            } else {
                textView.setTypeface(null, viewBean.text.textType);
            }
        } else {
            textView.setTypeface(null, viewBean.text.textType);
        }
        textView.setTextColor(viewBean.text.textColor);
        textView.setTextSize(viewBean.text.textSize);
        textView.setLines(viewBean.text.line);
        textView.setSingleLine(viewBean.text.singleLine != 0);
    }

    private void updateEditText(EditText editText, ViewBean viewBean) {
        editText.setHint(viewBean.text.hint);
        editText.setHintTextColor(viewBean.text.hintColor);
    }

    private void updateCardView(ItemCardView cardView, InjectAttributeHandler handler) {
        String cardElevation = handler.getAttributeValueOf("cardElevation");
        String cardCornerRadius = handler.getAttributeValueOf("cardCornerRadius");
        String compatPadding = handler.getAttributeValueOf("cardUseCompatPadding");
        String strokeColor = handler.getAttributeValueOf("strokeColor");
        String strokeWidth = handler.getAttributeValueOf("strokeWidth");

        cardView.setCardElevation(PropertiesUtil.resolveSize(cardElevation, 4));
        cardView.setRadius(PropertiesUtil.resolveSize(cardCornerRadius, 8));
        cardView.setUseCompatPadding(Boolean.parseBoolean(TextUtils.isEmpty(compatPadding) ? "false" : compatPadding));
        cardView.setStrokeWidth(PropertiesUtil.resolveSize(strokeWidth, 0));
        cardView.setStrokeColor(PropertiesUtil.isHexColor(strokeColor) ? PropertiesUtil.parseColor(strokeColor) : Color.WHITE);
    }

    private void updateCircleImageView(ItemCircleImageView imageView, InjectAttributeHandler handler) {
        String borderColor = handler.getAttributeValueOf("civ_border_color");
        String backgroundColor = handler.getAttributeValueOf("civ_circle_background_color");
        String borderWidth = handler.getAttributeValueOf("civ_border_width");
        String borderOverlay = handler.getAttributeValueOf("civ_border_overlay");

        imageView.setBorderColor(PropertiesUtil.isHexColor(borderColor) ? PropertiesUtil.parseColor(borderColor) : 0xff008dcd);
        imageView.setCircleBackgroundColor(PropertiesUtil.isHexColor(backgroundColor) ? PropertiesUtil.parseColor(backgroundColor) : 0xff008dcd);
        imageView.setBorderWidth(PropertiesUtil.resolveSize(borderWidth, 3));
        imageView.setBorderOverlay(Boolean.parseBoolean(TextUtils.isEmpty(borderOverlay) ? "false" : borderOverlay));
    }

    private void updateTabLayout(ItemTabLayout tabLayout, InjectAttributeHandler handler) {
        String gravity = handler.getAttributeValueOf("tabGravity");
        String mode = handler.getAttributeValueOf("tabMode");
        String indicatorHeight = handler.getAttributeValueOf("tabIndicatorHeight");
        String indicatorColor = handler.getAttributeValueOf("tabIndicatorColor");
        String textColor = handler.getAttributeValueOf("tabTextColor");
        String selectedTextColor = handler.getAttributeValueOf("tabSelectedTextColor");

        tabLayout.setTabGravity(switch (gravity) {
            case "center" -> TabLayout.GRAVITY_CENTER;
            case "start" -> TabLayout.GRAVITY_START;
            default -> TabLayout.GRAVITY_FILL;
        });
        tabLayout.setTabMode(switch (mode) {
            case "auto" -> TabLayout.MODE_AUTO;
            case "fixed" -> TabLayout.MODE_FIXED;
            case "scrollable" -> TabLayout.MODE_SCROLLABLE;
            default -> TabLayout.MODE_FIXED;
        });
        tabLayout.setSelectedTabIndicatorHeight(PropertiesUtil.resolveSize(indicatorHeight, 3));
        tabLayout.setSelectedTabIndicatorColor(PropertiesUtil.isHexColor(indicatorColor) ? PropertiesUtil.parseColor(indicatorColor) : 0xffffc107);
        int tabTextColor = PropertiesUtil.isHexColor(textColor) ? PropertiesUtil.parseColor(textColor) : 0xff57beee;
        int tabSelectedTextColor = PropertiesUtil.isHexColor(selectedTextColor) ? PropertiesUtil.parseColor(selectedTextColor) : Color.WHITE;
        tabLayout.setTabTextColors(tabTextColor, tabSelectedTextColor);
    }

    private String extractAttrValue(String line, String attrbute) {
        Matcher matcher = Pattern.compile("=\"([^\"]*)\"").matcher(line);
        return matcher.find() ? matcher.group(1) : "";
    }
}<|MERGE_RESOLUTION|>--- conflicted
+++ resolved
@@ -221,21 +221,12 @@
     public View b(ViewBean viewBean) {
         View item = switch (viewBean.type) {
             case ViewBean.VIEW_TYPE_LAYOUT_LINEAR,
-<<<<<<< HEAD
-                    ViewBeans.VIEW_TYPE_LAYOUT_COLLAPSINGTOOLBARLAYOUT,
-                    ViewBeans.VIEW_TYPE_LAYOUT_TEXTINPUTLAYOUT,
-                    ViewBeans.VIEW_TYPE_LAYOUT_SWIPEREFRESHLAYOUT,
-                    ViewBeans.VIEW_TYPE_LAYOUT_RADIOGROUP -> new ItemLinearLayout(context);
-            case ViewBeans.VIEW_TYPE_LAYOUT_CARDVIEW -> new ItemCardView(context);
-=======
                  ViewBeans.VIEW_TYPE_LAYOUT_COLLAPSINGTOOLBARLAYOUT,
                  ViewBeans.VIEW_TYPE_LAYOUT_TEXTINPUTLAYOUT,
                  ViewBeans.VIEW_TYPE_LAYOUT_SWIPEREFRESHLAYOUT,
-                 ViewBeans.VIEW_TYPE_LAYOUT_RADIOGROUP -> new ItemLinearLayout(getContext());
-            case ViewBeans.VIEW_TYPE_LAYOUT_CARDVIEW -> new ItemCardView(getContext());
->>>>>>> 0e59d6c1
-            case ViewBean.VIEW_TYPE_LAYOUT_HSCROLLVIEW ->
-                    new ItemHorizontalScrollView(context);
+                 ViewBeans.VIEW_TYPE_LAYOUT_RADIOGROUP -> new ItemLinearLayout(context);
+            case ViewBeans.VIEW_TYPE_LAYOUT_CARDVIEW -> new ItemCardView(context);
+            case ViewBean.VIEW_TYPE_LAYOUT_HSCROLLVIEW -> new ItemHorizontalScrollView(context);
             case ViewBean.VIEW_TYPE_WIDGET_BUTTON -> new ItemButton(context);
             case ViewBean.VIEW_TYPE_WIDGET_TEXTVIEW -> new ItemTextView(context);
             case ViewBean.VIEW_TYPE_WIDGET_EDITTEXT -> new ItemEditText(context);
@@ -269,17 +260,13 @@
             case ViewBeans.VIEW_TYPE_LAYOUT_BOTTOMNAVIGATIONVIEW ->
                     new ItemBottomNavigationView(context);
             case ViewBeans.VIEW_TYPE_WIDGET_BADGEVIEW -> new ItemBadgeView(context);
-            case ViewBeans.VIEW_TYPE_WIDGET_PATTERNLOCKVIEW ->
-                    new ItemPatternLockView(context);
+            case ViewBeans.VIEW_TYPE_WIDGET_PATTERNLOCKVIEW -> new ItemPatternLockView(context);
             case ViewBeans.VIEW_TYPE_WIDGET_WAVESIDEBAR -> new ItemWaveSideBar(context);
             case ViewBeans.VIEW_TYPE_WIDGET_MATERIALBUTTON -> new ItemMaterialButton(context);
             case ViewBeans.VIEW_TYPE_WIDGET_SIGNINBUTTON -> new ItemSignInButton(context);
-            case ViewBeans.VIEW_TYPE_WIDGET_CIRCLEIMAGEVIEW ->
-                    new ItemCircleImageView(context);
-            case ViewBeans.VIEW_TYPE_WIDGET_LOTTIEANIMATIONVIEW ->
-                    new ItemLottieAnimation(context);
-            case ViewBeans.VIEW_TYPE_WIDGET_YOUTUBEPLAYERVIEW ->
-                    new ItemYoutubePlayer(context);
+            case ViewBeans.VIEW_TYPE_WIDGET_CIRCLEIMAGEVIEW -> new ItemCircleImageView(context);
+            case ViewBeans.VIEW_TYPE_WIDGET_LOTTIEANIMATIONVIEW -> new ItemLottieAnimation(context);
+            case ViewBeans.VIEW_TYPE_WIDGET_YOUTUBEPLAYERVIEW -> new ItemYoutubePlayer(context);
             case ViewBeans.VIEW_TYPE_WIDGET_OTPVIEW -> new ItemOTPView(context);
             case ViewBeans.VIEW_TYPE_WIDGET_CODEVIEW -> new ItemCodeView(context);
             case ViewBeans.VIEW_TYPE_WIDGET_RECYCLERVIEW -> new ItemRecyclerView(context);
