package com.besome.sketch.editor.view;

import static mod.bobur.StringEditorActivity.convertXmlToListMap;
import static mod.bobur.StringEditorActivity.isXmlStringsContains;

import android.content.Context;
import android.graphics.Bitmap;
import android.graphics.BitmapFactory;
import android.graphics.Color;
import android.graphics.NinePatch;
import android.graphics.Rect;
import android.graphics.Typeface;
import android.graphics.drawable.BitmapDrawable;
import android.graphics.drawable.NinePatchDrawable;
import android.text.TextUtils;
import android.util.AttributeSet;
import android.util.Log;
import android.view.ContextThemeWrapper;
import android.view.Gravity;
import android.view.View;
import android.view.ViewGroup;
import android.view.ViewParent;
import android.widget.CalendarView;
import android.widget.CompoundButton;
import android.widget.EditText;
import android.widget.FrameLayout;
import android.widget.ImageView;
import android.widget.LinearLayout;
import android.widget.RelativeLayout;
import android.widget.SeekBar;
import android.widget.TextView;

import androidx.annotation.NonNull;

import com.besome.sketch.beans.ImageBean;
import com.besome.sketch.beans.LayoutBean;
import com.besome.sketch.beans.ProjectResourceBean;
import com.besome.sketch.beans.ViewBean;
import com.besome.sketch.design.DesignActivity;
import com.besome.sketch.editor.view.item.ItemAdView;
import com.besome.sketch.editor.view.item.ItemBottomNavigationView;
import com.besome.sketch.editor.view.item.ItemButton;
import com.besome.sketch.editor.view.item.ItemCalendarView;
import com.besome.sketch.editor.view.item.ItemCardView;
import com.besome.sketch.editor.view.item.ItemCheckBox;
import com.besome.sketch.editor.view.item.ItemEditText;
import com.besome.sketch.editor.view.item.ItemFloatingActionButton;
import com.besome.sketch.editor.view.item.ItemHorizontalScrollView;
import com.besome.sketch.editor.view.item.ItemImageView;
import com.besome.sketch.editor.view.item.ItemLinearLayout;
import com.besome.sketch.editor.view.item.ItemListView;
import com.besome.sketch.editor.view.item.ItemMapView;
import com.besome.sketch.editor.view.item.ItemProgressBar;
import com.besome.sketch.editor.view.item.ItemRecyclerView;
import com.besome.sketch.editor.view.item.ItemRelativeLayout;
import com.besome.sketch.editor.view.item.ItemSearchView;
import com.besome.sketch.editor.view.item.ItemSeekBar;
import com.besome.sketch.editor.view.item.ItemSignInButton;
import com.besome.sketch.editor.view.item.ItemSpinner;
import com.besome.sketch.editor.view.item.ItemSwitch;
import com.besome.sketch.editor.view.item.ItemTabLayout;
import com.besome.sketch.editor.view.item.ItemTextView;
import com.besome.sketch.editor.view.item.ItemVerticalScrollView;
import com.besome.sketch.editor.view.item.ItemWebView;
import com.google.android.material.floatingactionbutton.FloatingActionButton;
import com.google.android.material.tabs.TabLayout;

import java.io.File;
import java.util.ArrayList;
import java.util.HashMap;
import java.util.regex.Matcher;
import java.util.regex.Pattern;

import a.a.a.Gx;
import a.a.a.kC;
import a.a.a.lC;
import a.a.a.sy;
import a.a.a.ty;
import a.a.a.wB;
import a.a.a.wq;
import a.a.a.yB;
import a.a.a.zB;
import dev.aldi.sayuti.editor.view.item.ItemBadgeView;
import dev.aldi.sayuti.editor.view.item.ItemCircleImageView;
import dev.aldi.sayuti.editor.view.item.ItemCodeView;
import dev.aldi.sayuti.editor.view.item.ItemLottieAnimation;
import dev.aldi.sayuti.editor.view.item.ItemMaterialButton;
import dev.aldi.sayuti.editor.view.item.ItemOTPView;
import dev.aldi.sayuti.editor.view.item.ItemPatternLockView;
import dev.aldi.sayuti.editor.view.item.ItemViewPager;
import dev.aldi.sayuti.editor.view.item.ItemWaveSideBar;
import dev.aldi.sayuti.editor.view.item.ItemYoutubePlayer;
<<<<<<< HEAD
=======
import dev.juez.editor.view.JuezViewCreator;

>>>>>>> f9379727
import mod.agus.jcoderz.beans.ViewBeans;
import mod.agus.jcoderz.editor.view.item.ItemAnalogClock;
import mod.agus.jcoderz.editor.view.item.ItemAutoCompleteTextView;
import mod.agus.jcoderz.editor.view.item.ItemDatePicker;
import mod.agus.jcoderz.editor.view.item.ItemDigitalClock;
import mod.agus.jcoderz.editor.view.item.ItemGridView;
import mod.agus.jcoderz.editor.view.item.ItemMultiAutoCompleteTextView;
import mod.agus.jcoderz.editor.view.item.ItemRadioButton;
import mod.agus.jcoderz.editor.view.item.ItemRatingBar;
import mod.agus.jcoderz.editor.view.item.ItemTimePicker;
import mod.agus.jcoderz.editor.view.item.ItemVideoView;
import mod.bobur.XmlToSvgConverter;
import mod.hey.studios.util.ProjectFile;
<<<<<<< HEAD
=======
import mod.hey.studios.project.ProjectSettings;
import mod.bobur.XmlToSvgConverter;

>>>>>>> f9379727
import pro.sketchware.R;
import pro.sketchware.managers.inject.InjectRootLayoutManager;
import pro.sketchware.utility.FilePathUtil;
import pro.sketchware.utility.FileUtil;
import pro.sketchware.utility.InjectAttributeHandler;
import pro.sketchware.utility.InvokeUtil;
import pro.sketchware.utility.PropertiesUtil;
import pro.sketchware.utility.ResourceUtil;
import pro.sketchware.utility.SvgUtils;

public class ViewPane extends RelativeLayout {
    private Context context;
    private ViewGroup rootLayout;
    private int b = 99;
    private ArrayList<ViewInfo> viewInfos = new ArrayList<>();
    private ViewInfo viewInfo;
    private TextView highlightedTextView;
    private kC resourcesManager;
    private String sc_id;
    private final String stringsStart = "@string/";

    private SvgUtils svgUtils;

    public ViewPane(Context context) {
        super(context);
        initialize();
    }

    public ViewPane(Context context, AttributeSet attributeSet) {
        super(context, attributeSet);
        initialize();
    }

    private void initialize() {
        context = new ContextThemeWrapper(getContext(), R.style.ThemeOverlay_SketchwarePro_ViewEditor);
        svgUtils = new SvgUtils(context);
        svgUtils.initImageLoader();
        setBackgroundColor(Color.WHITE);
        //addRootLayout();
        initTextView();
    }

    public void clearViews() {
        resetView(true);
        viewInfos = new ArrayList<>();
        if (rootLayout != null) {
            ((ty) rootLayout).setChildScrollEnabled(true);
        }
    }

    public void setResourceManager(kC resourcesManager) {
        this.resourcesManager = resourcesManager;
    }

    private void initTextView() {
        highlightedTextView = new TextView(getContext());
        highlightedTextView.setBackgroundResource(R.drawable.highlight);
        highlightedTextView.setLayoutParams(new ViewGroup.LayoutParams(
                ViewGroup.LayoutParams.WRAP_CONTENT,
                ViewGroup.LayoutParams.WRAP_CONTENT));
        highlightedTextView.setVisibility(GONE);
    }

    public void clearViewPane() {
        if (rootLayout != null) {
            rootLayout.removeAllViews();
        }
    }

    public void removeFabView() {
        View findViewWithTag = findViewWithTag("_fab");
        if (findViewWithTag == null) {
            return;
        }
        removeView(findViewWithTag);
    }

    public void removeView(ViewBean viewBean) {
        ViewGroup viewGroup = rootLayout.findViewWithTag(viewBean.parent);
        viewGroup.removeView(rootLayout.findViewWithTag(viewBean.id));
        if (viewGroup instanceof ty) {
            ((ty) viewGroup).a();
        }
    }

    public sy g(ViewBean viewBean) {
        View findViewWithTag;
        String preId = viewBean.preId;
        if (preId != null && !preId.isEmpty() && !preId.equals(viewBean.id)) {
            View preView = rootLayout.findViewWithTag(preId);
            if (preView != null) preView.setTag(viewBean.id);
            viewBean.preId = "";
        }
        if (viewBean.id.charAt(0) == '_') {
            findViewWithTag = findViewWithTag(viewBean.id);
        } else {
            findViewWithTag = rootLayout.findViewWithTag(viewBean.id);
        }
        updateItemView(findViewWithTag, viewBean);
        return (sy) findViewWithTag;
    }

    public sy d(ViewBean viewBean) {
        View findViewWithTag = rootLayout.findViewWithTag(viewBean.id);
        if (viewBean.id.charAt(0) == '_') {
            findViewWithTag = findViewWithTag(viewBean.id);
        }
        String str = viewBean.preParent;
        if (str != null && !str.isEmpty() && !viewBean.parent.equals(viewBean.preParent)) {
            ViewGroup viewGroup = rootLayout.findViewWithTag(viewBean.preParent);
            viewGroup.removeView(findViewWithTag);
            ((ty) viewGroup).a();
            addViewAndUpdateIndex(findViewWithTag);
        } else if (viewBean.index != viewBean.preIndex) {
            ((ViewGroup) rootLayout.findViewWithTag(viewBean.parent)).removeView(findViewWithTag);
            addViewAndUpdateIndex(findViewWithTag);
        }
        viewBean.preId = "";
        viewBean.preIndex = -1;
        viewBean.preParent = "";
        viewBean.preParentType = -1;
        findViewWithTag.setVisibility(VISIBLE);
        return (sy) findViewWithTag;
    }

    public void setScId(String sc_id) {
        this.sc_id = sc_id;
    }

    public void addRootLayout(ViewBean viewBean) {
        viewInfo = null;
        if (rootLayout != null) {
            if (rootLayout instanceof ItemLinearLayout linearLayout) {
                a(viewBean, linearLayout);
            } else {
                addDroppableForViewGroup(viewBean, rootLayout);
            }
            ((ty) rootLayout).setChildScrollEnabled(false);
        }
    }

    private int calculateViewDepth(View view) {
        View currentView = view;
        int depth = 0;
        while (currentView != null && currentView != rootLayout) {
            depth++;
            currentView = (View) currentView.getParent();
        }
        return depth * 2;
    }

    public View createItemView(ViewBean viewBean) {
        var juezViewCreator = new JuezViewCreator(getContext());
        View item = switch (viewBean.type) {
            case ViewBean.VIEW_TYPE_LAYOUT_LINEAR,
                 ViewBeans.VIEW_TYPE_LAYOUT_COLLAPSINGTOOLBARLAYOUT,
                 ViewBeans.VIEW_TYPE_LAYOUT_TEXTINPUTLAYOUT,
                 ViewBeans.VIEW_TYPE_LAYOUT_SWIPEREFRESHLAYOUT,
                 ViewBeans.VIEW_TYPE_LAYOUT_RADIOGROUP -> new ItemLinearLayout(context);
            case ViewBean.VIEW_TYPE_LAYOUT_RELATIVE -> new ItemRelativeLayout(context);
            case ViewBeans.VIEW_TYPE_LAYOUT_CARDVIEW -> new ItemCardView(context);
            case ViewBean.VIEW_TYPE_LAYOUT_HSCROLLVIEW -> new ItemHorizontalScrollView(context);
            case ViewBean.VIEW_TYPE_WIDGET_BUTTON -> new ItemButton(context);
            case ViewBean.VIEW_TYPE_WIDGET_TEXTVIEW -> new ItemTextView(context);
            case ViewBean.VIEW_TYPE_WIDGET_EDITTEXT -> new ItemEditText(context);
            case ViewBean.VIEW_TYPE_WIDGET_IMAGEVIEW -> new ItemImageView(context);
            case ViewBean.VIEW_TYPE_WIDGET_WEBVIEW -> new ItemWebView(context);
            case ViewBean.VIEW_TYPE_WIDGET_PROGRESSBAR -> new ItemProgressBar(context);
            case ViewBean.VIEW_TYPE_WIDGET_LISTVIEW -> new ItemListView(context);
            case ViewBean.VIEW_TYPE_WIDGET_SPINNER -> new ItemSpinner(context);
            case ViewBean.VIEW_TYPE_WIDGET_CHECKBOX -> new ItemCheckBox(context);
            case ViewBean.VIEW_TYPE_LAYOUT_VSCROLLVIEW -> new ItemVerticalScrollView(context);
            case ViewBean.VIEW_TYPE_WIDGET_SWITCH -> new ItemSwitch(context);
            case ViewBean.VIEW_TYPE_WIDGET_SEEKBAR -> new ItemSeekBar(context);
            case ViewBean.VIEW_TYPE_WIDGET_CALENDARVIEW -> new ItemCalendarView(context);
            case ViewBean.VIEW_TYPE_WIDGET_ADVIEW -> new ItemAdView(context);
            case ViewBean.VIEW_TYPE_WIDGET_MAPVIEW -> new ItemMapView(context);
            case ViewBeans.VIEW_TYPE_WIDGET_RADIOBUTTON -> new ItemRadioButton(context);
            case ViewBeans.VIEW_TYPE_WIDGET_RATINGBAR -> new ItemRatingBar(context);
            case ViewBeans.VIEW_TYPE_WIDGET_VIDEOVIEW -> new ItemVideoView(context);
            case ViewBeans.VIEW_TYPE_WIDGET_SEARCHVIEW -> new ItemSearchView(context);
            case ViewBeans.VIEW_TYPE_WIDGET_AUTOCOMPLETETEXTVIEW ->
                    new ItemAutoCompleteTextView(context);
            case ViewBeans.VIEW_TYPE_WIDGET_MULTIAUTOCOMPLETETEXTVIEW ->
                    new ItemMultiAutoCompleteTextView(context);
            case ViewBeans.VIEW_TYPE_WIDGET_GRIDVIEW -> new ItemGridView(context);
            case ViewBeans.VIEW_TYPE_WIDGET_ANALOGCLOCK -> new ItemAnalogClock(context);
            case ViewBeans.VIEW_TYPE_WIDGET_DATEPICKER -> new ItemDatePicker(context);
            case ViewBeans.VIEW_TYPE_WIDGET_TIMEPICKER -> new ItemTimePicker(context);
            case ViewBeans.VIEW_TYPE_WIDGET_DIGITALCLOCK -> new ItemDigitalClock(context);
            case ViewBeans.VIEW_TYPE_LAYOUT_TABLAYOUT -> new ItemTabLayout(context);
            case ViewBeans.VIEW_TYPE_LAYOUT_VIEWPAGER -> new ItemViewPager(context);
            case ViewBeans.VIEW_TYPE_LAYOUT_BOTTOMNAVIGATIONVIEW ->
                    new ItemBottomNavigationView(context);
            case ViewBeans.VIEW_TYPE_WIDGET_BADGEVIEW -> new ItemBadgeView(context);
            case ViewBeans.VIEW_TYPE_WIDGET_PATTERNLOCKVIEW -> new ItemPatternLockView(context);
            case ViewBeans.VIEW_TYPE_WIDGET_WAVESIDEBAR -> new ItemWaveSideBar(context);
            case ViewBeans.VIEW_TYPE_WIDGET_MATERIALBUTTON -> new ItemMaterialButton(context);
            case ViewBeans.VIEW_TYPE_WIDGET_SIGNINBUTTON -> new ItemSignInButton(context);
            case ViewBeans.VIEW_TYPE_WIDGET_CIRCLEIMAGEVIEW -> new ItemCircleImageView(context);
            case ViewBeans.VIEW_TYPE_WIDGET_LOTTIEANIMATIONVIEW -> new ItemLottieAnimation(context);
            case ViewBeans.VIEW_TYPE_WIDGET_YOUTUBEPLAYERVIEW -> new ItemYoutubePlayer(context);
            case ViewBeans.VIEW_TYPE_WIDGET_OTPVIEW -> new ItemOTPView(context);
            case ViewBeans.VIEW_TYPE_WIDGET_CODEVIEW -> new ItemCodeView(context);
            case ViewBeans.VIEW_TYPE_WIDGET_RECYCLERVIEW -> new ItemRecyclerView(context);
            default -> juezViewCreator.create(viewBean);
        };
        item.setId(++b);
        item.setTag(viewBean.id);
        ((sy) item).setBean(viewBean);
        updateItemView(item, viewBean);
        return item;
    }
<<<<<<< HEAD

    private View getUnknownItemView(final ViewBean bean) {
=======
    
    public static final View getUnknownItemView(final Context context, final ViewBean bean) {
>>>>>>> f9379727
        bean.type = ViewBean.VIEW_TYPE_LAYOUT_LINEAR;
        return new ItemLinearLayout(context);
    }

    public void updateRootLayout(String sc_id, String fileName) {
        InjectRootLayoutManager manager = new InjectRootLayoutManager(sc_id);
        var currentBean = manager.toBean(fileName);
        View rootView = createItemView(currentBean);
        if (rootView instanceof sy sy) {
            sy.setFixed(true);
        }
        if (rootLayout != null) {
            removeView(rootLayout);
        } else {
            rootLayout = (ViewGroup) rootView;
        }
        if (rootLayout instanceof sy sy) {
            if (!currentBean.isEqual(sy.getBean())) {
                rootLayout = (ViewGroup) rootView;
            }
        }
        rootLayout.setBackgroundColor(0xffeeeeee);
        addView(rootLayout);
    }

    private void updateItemView(View view, ViewBean viewBean) {
        ImageBean imageBean;
        String str;
        var injectHandler = new InjectAttributeHandler(viewBean);
        if (viewBean.id.charAt(0) == '_') {
            LayoutParams layoutParams = new LayoutParams(
                    ViewGroup.LayoutParams.WRAP_CONTENT,
                    ViewGroup.LayoutParams.WRAP_CONTENT);
            layoutParams.leftMargin = (int) wB.a(getContext(), (float) viewBean.layout.marginLeft);
            layoutParams.topMargin = (int) wB.a(getContext(), (float) viewBean.layout.marginTop);
            layoutParams.rightMargin = (int) wB.a(getContext(), (float) viewBean.layout.marginRight);
            layoutParams.bottomMargin = (int) wB.a(getContext(), (float) viewBean.layout.marginBottom);
            int layoutGravity = viewBean.layout.layoutGravity;
            if ((layoutGravity & Gravity.LEFT) == Gravity.LEFT) {
                layoutParams.addRule(RelativeLayout.ALIGN_PARENT_LEFT);
            }
            if ((layoutGravity & Gravity.TOP) == Gravity.TOP) {
                layoutParams.addRule(RelativeLayout.ALIGN_PARENT_TOP);
            }
            if ((layoutGravity & Gravity.RIGHT) == Gravity.RIGHT) {
                layoutParams.addRule(RelativeLayout.ALIGN_PARENT_RIGHT);
            }
            if ((layoutGravity & Gravity.BOTTOM) == Gravity.BOTTOM) {
                layoutParams.addRule(RelativeLayout.ALIGN_PARENT_BOTTOM);
            }
            if ((layoutGravity & Gravity.CENTER_HORIZONTAL) == Gravity.CENTER_HORIZONTAL) {
                layoutParams.addRule(RelativeLayout.CENTER_HORIZONTAL);
            }
            if ((layoutGravity & Gravity.CENTER_VERTICAL) == Gravity.CENTER_VERTICAL) {
                layoutParams.addRule(RelativeLayout.CENTER_VERTICAL);
            }
            if ((layoutGravity & Gravity.CENTER) == Gravity.CENTER) {
                layoutParams.addRule(RelativeLayout.CENTER_IN_PARENT);
            }
            view.setLayoutParams(layoutParams);
            if (viewBean.getClassInfo().b("FloatingActionButton") && (imageBean = viewBean.image) != null && (str = imageBean.resName) != null && !str.isEmpty()) {
                try {
                    Bitmap decodeFile = BitmapFactory.decodeFile(resourcesManager.f(viewBean.image.resName));
                    int round = Math.round(getResources().getDisplayMetrics().density / 2.0f);
                    ((FloatingActionButton) view).setImageBitmap(Bitmap.createScaledBitmap(decodeFile, decodeFile.getWidth() * round, decodeFile.getHeight() * round, true));
                } catch (Exception ignored) {
                }
            }
            view.setRotation(viewBean.image.rotate);
            view.setAlpha(viewBean.alpha);
            view.setTranslationX(wB.a(getContext(), viewBean.translationX));
            view.setTranslationY(wB.a(getContext(), viewBean.translationY));
            view.setScaleX(viewBean.scaleX);
            view.setScaleY(viewBean.scaleY);
            view.setVisibility(View.VISIBLE);
            return;
        }
        updateLayout(view, viewBean);
        view.setRotation(viewBean.image.rotate);
        view.setAlpha(viewBean.alpha);
        view.setTranslationX(wB.a(getContext(), viewBean.translationX));
        view.setTranslationY(wB.a(getContext(), viewBean.translationY));
        view.setScaleX(viewBean.scaleX);
        view.setScaleY(viewBean.scaleY);
	view.setEnabled(viewBean.enabled != 0);
        String backgroundResource = viewBean.layout.backgroundResource;
        if (backgroundResource != null) {
            try {
                if (resourcesManager.h(backgroundResource) == ProjectResourceBean.PROJECT_RES_TYPE_RESOURCE) {
                    view.setBackgroundResource(getContext().getResources().getIdentifier(viewBean.layout.backgroundResource, "drawable", getContext().getPackageName()));
                } else {
                    String backgroundRes = resourcesManager.f(viewBean.layout.backgroundResource);
                    if (backgroundRes.endsWith(".9.png")) {
                        Bitmap decodedBitmap = zB.a(backgroundRes);
                        byte[] ninePatchChunk = decodedBitmap.getNinePatchChunk();
                        if (NinePatch.isNinePatchChunk(ninePatchChunk)) {
                            view.setBackground(new NinePatchDrawable(getResources(), decodedBitmap, ninePatchChunk, new Rect(), null));
                        } else {
                            view.setBackground(new BitmapDrawable(getResources(), backgroundRes));
                        }
                    } else {
                        Bitmap decodeFile2 = BitmapFactory.decodeFile(backgroundRes);
                        int round2 = Math.round(getResources().getDisplayMetrics().density / 2.0f);
                        view.setBackground(new BitmapDrawable(getResources(), Bitmap.createScaledBitmap(decodeFile2, decodeFile2.getWidth() * round2, decodeFile2.getHeight() * round2, true)));
                    }
                }
            } catch (Exception e) {
                Log.e("DEBUG", e.getMessage(), e);
            }
        }
        Gx classInfo = viewBean.getClassInfo();
        if (classInfo.a("LinearLayout")) {
            LinearLayout linearLayout = (LinearLayout) view;
            linearLayout.setOrientation(viewBean.layout.orientation);
            linearLayout.setWeightSum(viewBean.layout.weightSum);
            if (view instanceof ItemLinearLayout) {
                ((ItemLinearLayout) view).setLayoutGravity(viewBean.layout.gravity);
            }
        }
        if (viewBean.parentType == ViewBean.VIEW_TYPE_LAYOUT_RELATIVE) {
            updateRelative(view, injectHandler);
        }
        if (classInfo.a("TextView")) {
            TextView textView = (TextView) view;
            updateTextView(textView, viewBean);
            if (!classInfo.b("Button") && !classInfo.b("Switch")) {
                textView.setGravity(viewBean.layout.gravity);
            } else {
                int gravity = viewBean.layout.gravity;
                if (gravity == LayoutBean.GRAVITY_NONE) {
                    textView.setGravity(Gravity.CENTER);
                } else {
                    textView.setGravity(gravity);
                }
            }
        }
        if (classInfo.a("EditText")) {
            updateEditText((EditText) view, viewBean);
        }
        if (classInfo.a("ImageView")) {
            if (resourcesManager.h(viewBean.image.resName) == ProjectResourceBean.PROJECT_RES_TYPE_RESOURCE) {
                ((ImageView) view).setImageResource(getContext().getResources().getIdentifier(viewBean.image.resName, "drawable", getContext().getPackageName()));
            } else if (viewBean.image.resName.equals("default_image")) {
                ((ImageView) view).setImageResource(R.drawable.default_image);
            } else {
                try {
                    String imagelocation = resourcesManager.f(viewBean.image.resName);
                    File file = new File(imagelocation);
                    if (file.exists()) {
                        int round3 = Math.round(getResources().getDisplayMetrics().density / 2.0f);
                        if (imagelocation.endsWith(".xml")) {
                            FilePathUtil fpu = new FilePathUtil();
                            svgUtils.loadScaledSvgIntoImageView((ImageView) view, fpu.getSvgFullPath(sc_id, viewBean.image.resName), round3);
                        } else {
                            Bitmap decodeFile3 = BitmapFactory.decodeFile(imagelocation);
                            ((ImageView) view).setImageBitmap(Bitmap.createScaledBitmap(decodeFile3, decodeFile3.getWidth() * round3, decodeFile3.getHeight() * round3, true));
                        }
                    } else {
                        XmlToSvgConverter.setImageVectorFromFile(((ImageView) view), XmlToSvgConverter.getVectorFullPath(DesignActivity.sc_id, viewBean.image.resName));
                    }
                } catch (Exception unused2) {
                    ((ImageView) view).setImageResource(R.drawable.default_image);
                }
            }
            if (classInfo.b("CircleImageView")) {
                updateCircleImageView((ItemCircleImageView) view, injectHandler);
            } else {
                ((ImageView) view).setScaleType(ImageView.ScaleType.valueOf(viewBean.image.scaleType));
            }
        }
        if (classInfo.a("CompoundButton")) {
            ((CompoundButton) view).setChecked(viewBean.checked != 0);
        }
        if (classInfo.b("SeekBar")) {
            SeekBar seekBar = (SeekBar) view;
            seekBar.setProgress(viewBean.progress);
            seekBar.setMax(viewBean.max);
        }
        if (classInfo.b("ProgressBar")) {
            ((ItemProgressBar) view).setProgressBarStyle(viewBean.progressStyle);
        }
        if (classInfo.b("CalendarView")) {
            ((CalendarView) view).setFirstDayOfWeek(viewBean.firstDayOfWeek);
        }
        if (classInfo.b("AdView")) {
            ((ItemAdView) view).setAdSize(viewBean.adSize);
        }
        if (classInfo.b("CardView")) {
            var cardView = (ItemCardView) view;
            cardView.setContentPadding(
                    viewBean.layout.paddingLeft,
                    viewBean.layout.paddingTop,
                    viewBean.layout.paddingRight,
                    viewBean.layout.paddingBottom);
            updateCardView(cardView, injectHandler);
        }
        if (classInfo.b("TabLayout")) {
            updateTabLayout((ItemTabLayout) view, injectHandler);
        }
        if (classInfo.b("MaterialButton")) {
            updateMaterialButton((ItemMaterialButton) view, injectHandler);
        }
        if (classInfo.b("SignInButton")) {
            ItemSignInButton button = (ItemSignInButton) view;
            boolean hasButtonSize = false;
            boolean hasColorScheme = false;
            for (String line : viewBean.inject.split("\n")) {
                if (line.contains("buttonSize")) {
                    String buttonSize = extractAttrValue(line, "app:buttonSize");
                    if (!buttonSize.startsWith("@")) {
                        hasButtonSize = true;
                        switch (buttonSize) {
                            case "icon_only":
                                button.setSize(ItemSignInButton.ButtonSize.ICON_ONLY);
                                break;
                            case "wide":
                                button.setSize(ItemSignInButton.ButtonSize.WIDE);
                                break;
                            case "standard":
                            default:
                                button.setSize(ItemSignInButton.ButtonSize.STANDARD);
                                break;
                        }
                    }
                }
                if (line.contains("colorScheme")) {
                    String colorScheme = extractAttrValue(line, "app:colorScheme");
                    if (!colorScheme.startsWith("@")) {
                        hasColorScheme = true;
                        switch (colorScheme) {
                            case "dark":
                                button.setColorScheme(ItemSignInButton.ColorScheme.DARK);
                                break;
                            case "auto":
                            case "light":
                            default:
                                button.setColorScheme(ItemSignInButton.ColorScheme.LIGHT);
                                break;
                        }
                    }
                }
                if (!hasButtonSize) button.setSize(ItemSignInButton.ButtonSize.STANDARD);
                if (!hasColorScheme) button.setColorScheme(ItemSignInButton.ColorScheme.LIGHT);
            }
        }
        var elevation = injectHandler.getAttributeValueOf("elevation");
        if (!elevation.isEmpty()) {
            view.setElevation(PropertiesUtil.resolveSize(elevation, 0));
        }
        view.setVisibility(VISIBLE);
        if (view instanceof EditorListItem listItem) {
            String listitem = injectHandler.getAttributeValueOf("listitem");
            String itemCount = injectHandler.getAttributeValueOf("itemCount");
            if (!TextUtils.isEmpty(listitem)) {
                //lmao use simple_list_item_1 for now
                listItem.setListItem(android.R.layout.simple_list_item_1);
            }
            if (!TextUtils.isEmpty(itemCount)) {
                if (TextUtils.isEmpty(listitem)) {
                    try {
                        listItem.setItemCount(Integer.parseInt(itemCount));
                    } catch (Exception ignored) {
                    }
                }
            }
        }
    }

    public sy findItemViewByTag(String str) {
        View findViewWithTag = null;
        if (str.charAt(0) == '_') {
            findViewWithTag = findViewWithTag(str);
        } else {
            if (rootLayout != null) {
                findViewWithTag = rootLayout.findViewWithTag(str);
            }
        }
        if (findViewWithTag instanceof sy) {
            return (sy) findViewWithTag;
        }
        return null;
    }

    public void a(ViewBean viewBean, int i, int i2) {
        if (viewInfo != null) {
            View view = viewInfo.getView();
            if (view instanceof LinearLayout) {
                viewBean.preIndex = viewBean.index;
                viewBean.index = viewInfo.getIndex();
                viewBean.preParent = viewBean.parent;
                viewBean.parent = view.getTag().toString();
                viewBean.preParentType = viewBean.parentType;
                viewBean.parentType = ViewBean.VIEW_TYPE_LAYOUT_LINEAR;
            } else if (view instanceof ItemVerticalScrollView) {
                viewBean.preIndex = viewBean.index;
                viewBean.index = viewInfo.getIndex();
                viewBean.preParent = viewBean.parent;
                viewBean.parent = view.getTag().toString();
                viewBean.preParentType = viewBean.parentType;
                viewBean.parentType = ViewBean.VIEW_TYPE_LAYOUT_VSCROLLVIEW;
                viewBean.layout.height = ViewGroup.LayoutParams.WRAP_CONTENT;
            } else if (view instanceof ItemHorizontalScrollView) {
                viewBean.preIndex = viewBean.index;
                viewBean.index = viewInfo.getIndex();
                viewBean.preParent = viewBean.parent;
                viewBean.parent = view.getTag().toString();
                viewBean.preParentType = viewBean.parentType;
                viewBean.parentType = ViewBean.VIEW_TYPE_LAYOUT_HSCROLLVIEW;
                viewBean.layout.width = ViewGroup.LayoutParams.WRAP_CONTENT;
            } else if (view instanceof ItemCardView) {
                viewBean.preIndex = viewBean.index;
                viewBean.index = viewInfo.getIndex();
                viewBean.preParent = viewBean.parent;
                viewBean.parent = view.getTag().toString();
                viewBean.preParentType = viewBean.parentType;
                viewBean.parentType = ViewBeans.VIEW_TYPE_LAYOUT_CARDVIEW;
                viewBean.layout.width = ViewGroup.LayoutParams.MATCH_PARENT;
            } else if (view instanceof ItemRelativeLayout) {
                viewBean.preIndex = viewBean.index;
                viewBean.index = viewInfo.getIndex();
                viewBean.preParent = viewBean.parent;
                viewBean.parent = view.getTag().toString();
                viewBean.preParentType = viewBean.parentType;
                viewBean.parentType = ViewBean.VIEW_TYPE_LAYOUT_RELATIVE;
            }
        } else {
            viewBean.preIndex = viewBean.index;
            viewBean.preParent = viewBean.parent;
            viewBean.parent = "root";
            viewBean.preParentType = viewBean.parentType;
            if (rootLayout instanceof sy sy) {
                viewBean.parentType = sy.getBean().type;
            } else {
                viewBean.parentType = ViewBean.VIEW_TYPE_LAYOUT_LINEAR;
            }
            viewBean.index = -1;
        }
    }

    public View addFab(ViewBean viewBean) {
        View findViewWithTag = findViewWithTag("_fab");
        if (findViewWithTag != null) {
            return findViewWithTag;
        }
        ItemFloatingActionButton itemFloatingActionButton = new ItemFloatingActionButton(context);
        itemFloatingActionButton.setTag("_fab");
        itemFloatingActionButton.setLayoutParams(new LayoutParams(
                ViewGroup.LayoutParams.WRAP_CONTENT,
                ViewGroup.LayoutParams.WRAP_CONTENT));
        itemFloatingActionButton.setMainColor(ProjectFile.getColor(sc_id, ProjectFile.COLOR_ACCENT));
        itemFloatingActionButton.setFixed(true);
        if (viewBean == null) {
            ViewBean viewBean2 = new ViewBean("_fab", ViewBean.VIEW_TYPE_WIDGET_FAB);
            LayoutBean layoutBean = viewBean2.layout;
            layoutBean.marginLeft = 16;
            layoutBean.marginTop = 16;
            layoutBean.marginRight = 16;
            layoutBean.marginBottom = 16;
            layoutBean.layoutGravity = Gravity.RIGHT | Gravity.BOTTOM;
            itemFloatingActionButton.setBean(viewBean2);
        } else {
            itemFloatingActionButton.setBean(viewBean);
        }
        addView(itemFloatingActionButton);
        updateItemView(itemFloatingActionButton, itemFloatingActionButton.getBean());
        return itemFloatingActionButton;
    }

    public void resetView(boolean shouldClearViewInfo) {
        highlightedTextView.setVisibility(View.GONE);
        ViewParent parent = highlightedTextView.getParent();
        if (parent != null) {
            ((ViewGroup) parent).removeView(highlightedTextView);
        }
        if (shouldClearViewInfo) {
            viewInfo = null;
        }
    }

    public void updateView(int x, int y, int width, int height) {
        ViewInfo viewInfo = getViewInfo(x, y);
        if (viewInfo == null) {
            resetView(true);
        } else if (this.viewInfo != viewInfo) {
            resetView(true);
            ViewGroup viewGroup = (ViewGroup) viewInfo.getView();
            viewGroup.addView(highlightedTextView, viewInfo.getIndex());
            if (viewGroup instanceof LinearLayout) {
                highlightedTextView.setLayoutParams(new LinearLayout.LayoutParams(width, height));
            } else if (viewGroup instanceof FrameLayout) {
                highlightedTextView.setLayoutParams(new FrameLayout.LayoutParams(width, height));
            } else {
                highlightedTextView.setLayoutParams(new LayoutParams(width, height));
            }
            highlightedTextView.setVisibility(View.VISIBLE);
            this.viewInfo = viewInfo;
        }
    }

    private ViewInfo getViewInfo(int x, int y) {
        ViewInfo result = null;
        int highestPriority = -1;
        for (ViewInfo viewInfo : viewInfos) {
            if (viewInfo.getRect().contains(x, y) && highestPriority < viewInfo.getDepth()) {
                highestPriority = viewInfo.getDepth();
                result = viewInfo;
            }
        }
        return result;
    }

    private Rect getRectFor(View view) {
        var rect = new Rect();
        view.getGlobalVisibleRect(rect);
        int scaledWidth = (int) (view.getWidth() * getScaleX());
        int scaledHeight = (int) (view.getHeight() * getScaleY());
        rect.right = rect.left + scaledWidth;
        rect.bottom = rect.top + scaledHeight;
        return rect;
    }

    private void a(ViewBean view, ItemLinearLayout linearLayout) {
        float scaleX = getScaleX();
        float scaleY = getScaleY();
        Rect parentRect = getRectFor(linearLayout);
        int layoutGravity = linearLayout.getLayoutGravity();
        int horizontalGravity = layoutGravity & Gravity.FILL_HORIZONTAL;
        int verticalGravity = layoutGravity & Gravity.FILL_VERTICAL;
        addViewInfo(parentRect, linearLayout, -1, calculateViewDepth(linearLayout));

        int parentWidth = (int) (linearLayout.getMeasuredWidth() * scaleX);
        int parentHeight = (int) (linearLayout.getMeasuredHeight() * scaleY);
        int paddingLeft = parentRect.left + (int) (linearLayout.getPaddingLeft() * scaleX);
        int paddingTop = parentRect.top + (int) (linearLayout.getPaddingTop() * scaleY);

        int childIndex = 0;
        for (int i = 0; i < linearLayout.getChildCount(); i++) {
            View child = linearLayout.getChildAt(i);
            if (child != null && child.getTag() != null && (view == null || view.id == null || !child.getTag().equals(view.id)) && child.getVisibility() == View.VISIBLE) {
                Rect childRect = getRectFor(child);
                var layoutParams = (LinearLayout.LayoutParams) child.getLayoutParams();
                int leftMargin = layoutParams.leftMargin;
                int rightMargin = layoutParams.rightMargin;
                int topMargin = layoutParams.topMargin;
                int bottomMargin = layoutParams.bottomMargin;
                int childWidth = (int) (child.getMeasuredWidth() * linearLayout.getScaleX());
                int childHeight = (int) (child.getMeasuredHeight() * linearLayout.getScaleY());
                if (linearLayout.getOrientation() == LinearLayout.VERTICAL) {
                    if (verticalGravity == Gravity.CENTER_VERTICAL) {
                        int childTopY;
                        if (i == 0) {
                            childTopY = childRect.top - (int) (topMargin * scaleY);
                            final int parentLeft = parentRect.left;
                            addViewInfo(
                                    new Rect(
                                            parentLeft,
                                            paddingTop,
                                            parentWidth + parentLeft,
                                            childTopY),
                                    linearLayout,
                                    0,
                                    calculateViewDepth(linearLayout) + 1);
                        } else {
                            childTopY = paddingTop;
                        }
                        paddingTop =
                                (int) ((topMargin + childHeight + bottomMargin) * scaleY)
                                        + childTopY;
                        int parentLeft = parentRect.left;
                        childRect.left = paddingLeft;
                        childRect.top = childTopY;
                        childRect.right = parentWidth + parentLeft;
                        childRect.bottom = paddingTop;
                        paddingLeft = parentLeft;
                    } else if (verticalGravity == Gravity.BOTTOM) {
                        final int childTopY = (int) (topMargin * scaleY);
                        paddingLeft = parentRect.left;
                        childRect.left = paddingLeft;
                        childRect.top = paddingTop;
                        childRect.right = parentWidth + paddingLeft;
                        childRect.bottom = paddingTop - childTopY;
                        paddingTop = (int) ((paddingTop + childHeight + bottomMargin) * scaleY);
                    } else {
                        final int childBottomY =
                                (int) ((childHeight + topMargin + bottomMargin) * scaleY)
                                        + paddingTop;
                        paddingLeft = parentRect.left;
                        childRect.left = paddingLeft;
                        childRect.top = paddingTop;
                        childRect.right = parentWidth + paddingLeft;
                        childRect.bottom = childBottomY;
                        paddingTop = childBottomY;
                    }
                } else {
                    if (horizontalGravity == Gravity.CENTER_HORIZONTAL) {
                        if (i == 0) {
                            int childStartX = childRect.left - (int) (leftMargin * scaleX);
                            int parentTop = parentRect.top;
                            addViewInfo(
                                    new Rect(
                                            paddingLeft,
                                            parentTop,
                                            childStartX,
                                            parentHeight + parentTop),
                                    linearLayout,
                                    0,
                                    calculateViewDepth(linearLayout) + 1);
                            paddingLeft = childStartX;
                        }
                        paddingTop = parentRect.top;
                        childRect.left = paddingLeft;
                        childRect.top = paddingTop;
                        childRect.right =
                                (int) ((childWidth + leftMargin + rightMargin) * scaleX)
                                        + paddingLeft;
                        childRect.bottom = parentHeight + paddingTop;
                        paddingLeft = childRect.right;
                    } else if (horizontalGravity == Gravity.RIGHT) {
                        paddingTop = parentRect.top;
                        childRect.left = paddingLeft;
                        childRect.top = paddingTop;
                        childRect.right = paddingLeft - (int) (leftMargin * scaleX);
                        childRect.bottom = parentHeight + paddingTop;
                        paddingLeft = (int) ((paddingLeft + childWidth + rightMargin) * scaleX);
                    } else {
                        paddingTop = parentRect.top;
                        childRect.left = paddingLeft;
                        childRect.top = paddingTop;
                        childRect.right =
                                (int) ((childWidth + leftMargin + rightMargin) * scaleX)
                                        + paddingLeft;
                        childRect.bottom = parentHeight + paddingTop;
                        paddingLeft = childRect.right;
                    }
                }
                addViewInfo(
                        childRect, linearLayout, childIndex, calculateViewDepth(linearLayout) + 1);

                if (child instanceof ItemLinearLayout) {
                    a(view, (ItemLinearLayout) child);
                } else if (child instanceof ItemHorizontalScrollView) {
                    a(view, (ViewGroup) child);
                } else if (child instanceof ItemVerticalScrollView) {
                    a(view, (ViewGroup) child);
                } else if (child instanceof ItemCardView) {
                    a(view, (ViewGroup) child);
                } else if (child instanceof ItemRelativeLayout relativeLayout) {
                    addDroppableForViewGroup(view, relativeLayout);
                }
                childIndex++;
            }
        }
    }

    private void addDroppableForViewGroup(ViewBean viewBean, ViewGroup viewGroup) {
        addViewInfo(getRectFor(viewGroup), viewGroup, -1, calculateViewDepth(viewGroup));
        for (int i = 0; i < viewGroup.getChildCount(); i++) {
            View childAt = viewGroup.getChildAt(i);
            if (childAt != null && childAt.getTag() != null && ((viewBean == null || viewBean.id == null || !childAt.getTag().equals(viewBean.id)) && childAt.getVisibility() == View.VISIBLE)) {
                if (childAt instanceof ItemLinearLayout) {
                    a(viewBean, (ItemLinearLayout) childAt);
                } else if (childAt instanceof ItemHorizontalScrollView) {
                    a(viewBean, (ViewGroup) childAt);
                } else if (childAt instanceof ItemVerticalScrollView) {
                    a(viewBean, (ViewGroup) childAt);
                } else if (childAt instanceof ItemCardView) {
                    a(viewBean, (ViewGroup) childAt);
                } else if (childAt instanceof ItemRelativeLayout relativeLayout) {
                    addDroppableForViewGroup(viewBean, relativeLayout);
                }
            }
        }
    }

    private void a(ViewBean viewBean, ViewGroup viewGroup) {
        int childCount = viewGroup.getChildCount();
        int index = 0;
        for (int i = 0; i < childCount; i++) {
            View childAt = viewGroup.getChildAt(i);
            if (childAt != null && childAt.getTag() != null && ((viewBean == null || viewBean.id == null || !childAt.getTag().equals(viewBean.id)) && childAt.getVisibility() == View.VISIBLE)) {
                index++;
                if (childAt instanceof ItemLinearLayout) {
                    a(viewBean, (ItemLinearLayout) childAt);
                } else if (childAt instanceof ItemHorizontalScrollView) {
                    a(viewBean, (ViewGroup) childAt);
                } else if (childAt instanceof ItemVerticalScrollView) {
                    a(viewBean, (ViewGroup) childAt);
                } else if (childAt instanceof ItemCardView) {
                    a(viewBean, (ViewGroup) childAt);
                } else if (childAt instanceof ItemRelativeLayout relativeLayout) {
                    addDroppableForViewGroup(viewBean, relativeLayout);
                }
            }
        }
        if (index < 1) {
            int[] viewLocationOnScreen = new int[2];
            viewGroup.getLocationOnScreen(viewLocationOnScreen);
            int xCoordinate = viewLocationOnScreen[0];
            int yCoordinate = viewLocationOnScreen[1];
            addViewInfo(new Rect(xCoordinate, yCoordinate,
                            ((int) (viewGroup.getWidth() * getScaleX())) + xCoordinate,
                            ((int) (viewGroup.getHeight() * getScaleY())) + yCoordinate),
                    viewGroup, -1, calculateViewDepth(viewGroup)
            );
        }
    }

    private void addViewInfo(Rect rect, View view, int i, int i2) {
        viewInfos.add(new ViewInfo(rect, view, i, i2));
    }

    public void addViewAndUpdateIndex(View view) {
        ViewBean bean = ((sy) view).getBean();
        if (rootLayout != null) {
            ViewGroup viewGroup = rootLayout.findViewWithTag(bean.parent);
            viewGroup.addView(view, bean.index);
            if (bean.parentType == ViewBean.VIEW_TYPE_LAYOUT_RELATIVE) {
                updateRelativeParentViews(view, new InjectAttributeHandler(bean));
            }
            if (viewGroup instanceof ty) {
                ((ty) viewGroup).a();
            }
        }
    }

    private int getActualParentType(View view, int defaultValue) {
        var parent = (ViewGroup) view.getParent();
        if (parent != null) {
            if (parent instanceof ItemLinearLayout) {
                return ViewBean.VIEW_TYPE_LAYOUT_LINEAR;
            } else if (parent instanceof ItemRelativeLayout) {
                return ViewBean.VIEW_TYPE_LAYOUT_RELATIVE;
            } else if (parent instanceof ItemCardView) {
                return ViewBeans.VIEW_TYPE_LAYOUT_CARDVIEW;
            } else if (parent instanceof ItemHorizontalScrollView) {
                return ViewBean.VIEW_TYPE_LAYOUT_HSCROLLVIEW;
            } else if (parent instanceof ItemVerticalScrollView) {
                return ViewBean.VIEW_TYPE_LAYOUT_VSCROLLVIEW;
            }
        }
        return defaultValue;
    }

    private void updateLayout(View view, ViewBean viewBean) {
        LayoutBean layoutBean = viewBean.layout;
        int width = layoutBean.width;
        int height = layoutBean.height;
        if (width > 0) {
            width = (int) wB.a(getContext(), (float) viewBean.layout.width);
        }
        if (height > 0) {
            height = (int) wB.a(getContext(), (float) viewBean.layout.height);
        }

        int leftMargin = (int) wB.a(getContext(), (float) viewBean.layout.marginLeft);
        int topMargin = (int) wB.a(getContext(), (float) viewBean.layout.marginTop);
        int rightMargin = (int) wB.a(getContext(), (float) viewBean.layout.marginRight);
        int bottomMargin = (int) wB.a(getContext(), (float) viewBean.layout.marginBottom);

        viewBean.parentType = getActualParentType(view, viewBean.parentType);
        view.setBackgroundColor(viewBean.layout.backgroundColor);
        if (viewBean.parentType == ViewBean.VIEW_TYPE_LAYOUT_LINEAR) {
            LinearLayout.LayoutParams layoutParams2 = new LinearLayout.LayoutParams(width, height);
            layoutParams2.setMargins(leftMargin, topMargin, rightMargin, bottomMargin);
            LayoutBean layoutBean3 = viewBean.layout;
            view.setPadding(layoutBean3.paddingLeft, layoutBean3.paddingTop, layoutBean3.paddingRight, layoutBean3.paddingBottom);
            int layoutGravity = viewBean.layout.layoutGravity;
            if (layoutGravity != LayoutBean.GRAVITY_NONE) {
                layoutParams2.gravity = layoutGravity;
            }
            layoutParams2.weight = viewBean.layout.weight;
            view.setLayoutParams(layoutParams2);
        } else if (viewBean.parentType == ViewBean.VIEW_TYPE_LAYOUT_RELATIVE) {
            RelativeLayout.LayoutParams layoutParams2 = new RelativeLayout.LayoutParams(width, height);
            layoutParams2.setMargins(leftMargin, topMargin, rightMargin, bottomMargin);
            LayoutBean layoutBean3 = viewBean.layout;
            view.setPadding(layoutBean3.paddingLeft, layoutBean3.paddingTop, layoutBean3.paddingRight, layoutBean3.paddingBottom);
            view.setLayoutParams(layoutParams2);
        } else {
            FrameLayout.LayoutParams layoutParams3 = new FrameLayout.LayoutParams(width, height);
            layoutParams3.setMargins(leftMargin, topMargin, rightMargin, bottomMargin);
            LayoutBean layoutBean4 = viewBean.layout;
            view.setPadding(layoutBean4.paddingLeft, layoutBean4.paddingTop, layoutBean4.paddingRight, layoutBean4.paddingBottom);
            int layoutGravity = viewBean.layout.layoutGravity;
            if (layoutGravity != LayoutBean.GRAVITY_NONE) {
                layoutParams3.gravity = layoutGravity;
            }
            view.setLayoutParams(layoutParams3);
        }
    }

    private void updateRelativeParentViews(View view, InjectAttributeHandler handler) {
        var viewBean = handler.getBean();
        updateRelative(view, handler);

        ViewGroup parent = rootLayout.findViewWithTag(viewBean.parent);
        if (parent == null) {
            return;
        }

        for (int i = 0; i < parent.getChildCount(); i++) {
            var child = parent.getChildAt(i);
            if (child instanceof sy editorItem) {
                updateRelative(child, new InjectAttributeHandler(editorItem.getBean()));
            }
        }
    }

    private void updateRelative(View view, InjectAttributeHandler handler) {
        String layout_centerInParent = handler.getAttributeValueOf("layout_centerInParent");
        String layout_centerVertical = handler.getAttributeValueOf("layout_centerVertical");
        String layout_centerHorizontal = handler.getAttributeValueOf("layout_centerHorizontal");

        var bean = handler.getBean();
        var parent = bean.parentAttributes;
        if (Boolean.parseBoolean(layout_centerInParent)
                || (parent.containsKey("android:layout_centerInParent")
                && Boolean.parseBoolean(parent.get("android:layout_centerInParent"))))
            InvokeUtil.invoke(
                    view.getLayoutParams(),
                    "addRule",
                    new Class[]{int.class},
                    RelativeLayout.CENTER_IN_PARENT);

        if (Boolean.parseBoolean(layout_centerVertical)
                || (parent.containsKey("android:layout_centerVertical")
                && Boolean.parseBoolean(parent.get("android:layout_centerVertical"))))
            InvokeUtil.invoke(
                    view.getLayoutParams(),
                    "addRule",
                    new Class[]{int.class},
                    RelativeLayout.CENTER_VERTICAL);

        if (Boolean.parseBoolean(layout_centerHorizontal)
                || (parent.containsKey("android:layout_centerHorizontal")
                && Boolean.parseBoolean(parent.get("android:layout_centerHorizontal"))))
            InvokeUtil.invoke(
                    view.getLayoutParams(),
                    "addRule",
                    new Class[]{int.class},
                    RelativeLayout.CENTER_HORIZONTAL);

        String layout_alignParentStart = handler.getAttributeValueOf("layout_alignParentStart");
        String layout_alignParentRight = handler.getAttributeValueOf("layout_alignParentRight");
        String layout_alignParentTop = handler.getAttributeValueOf("layout_alignParentTop");
        String layout_alignParentEnd = handler.getAttributeValueOf("layout_alignParentEnd");
        String layout_alignParentLeft = handler.getAttributeValueOf("layout_alignParentLeft");
        String layout_alignParentBottom = handler.getAttributeValueOf("layout_alignParentBottom");

        if (Boolean.parseBoolean(layout_alignParentStart)
                || (parent.containsKey("android:layout_alignParentStart")
                && Boolean.parseBoolean(parent.get("android:layout_alignParentStart")))) {
            InvokeUtil.invoke(
                    view.getLayoutParams(),
                    "addRule",
                    new Class[]{int.class},
                    RelativeLayout.ALIGN_PARENT_START);
        }

        if (Boolean.parseBoolean(layout_alignParentRight)
                || (parent.containsKey("android:layout_alignParentRight")
                && Boolean.parseBoolean(parent.get("android:layout_alignParentRight")))) {
            InvokeUtil.invoke(
                    view.getLayoutParams(),
                    "addRule",
                    new Class[]{int.class},
                    RelativeLayout.ALIGN_PARENT_RIGHT);
        }

        if (Boolean.parseBoolean(layout_alignParentTop)
                || (parent.containsKey("android:layout_alignParentTop")
                && Boolean.parseBoolean(parent.get("android:layout_alignParentTop")))) {
            InvokeUtil.invoke(
                    view.getLayoutParams(),
                    "addRule",
                    new Class[]{int.class},
                    RelativeLayout.ALIGN_PARENT_TOP);
        }

        if (Boolean.parseBoolean(layout_alignParentEnd)
                || (parent.containsKey("android:layout_alignParentEnd")
                && Boolean.parseBoolean(parent.get("android:layout_alignParentEnd")))) {
            InvokeUtil.invoke(
                    view.getLayoutParams(),
                    "addRule",
                    new Class[]{int.class},
                    RelativeLayout.ALIGN_PARENT_END);
        }

        if (Boolean.parseBoolean(layout_alignParentLeft)
                || (parent.containsKey("android:layout_alignParentLeft")
                && Boolean.parseBoolean(parent.get("android:layout_alignParentLeft")))) {
            InvokeUtil.invoke(
                    view.getLayoutParams(),
                    "addRule",
                    new Class[]{int.class},
                    RelativeLayout.ALIGN_PARENT_LEFT);
        }

        if (Boolean.parseBoolean(layout_alignParentBottom)
                || (parent.containsKey("android:layout_alignParentBottom")
                && Boolean.parseBoolean(parent.get("android:layout_alignParentBottom")))) {
            InvokeUtil.invoke(
                    view.getLayoutParams(),
                    "addRule",
                    new Class[]{int.class},
                    RelativeLayout.ALIGN_PARENT_BOTTOM);
        }

        if (parent.containsKey("android:layout_alignStart")) {
            setRelativeRule(view, parent.get("android:layout_alignStart"), RelativeLayout.ALIGN_START);
        } else setRelativeRule(view, handler, "layout_alignStart", RelativeLayout.ALIGN_START);
        if (parent.containsKey("android:layout_alignRight")) {
            setRelativeRule(view, parent.get("android:layout_alignRight"), RelativeLayout.ALIGN_RIGHT);
        } else setRelativeRule(view, handler, "layout_alignRight", RelativeLayout.ALIGN_RIGHT);
        if (parent.containsKey("android:layout_alignTop")) {
            setRelativeRule(view, parent.get("android:layout_alignTop"), RelativeLayout.ALIGN_TOP);
        } else setRelativeRule(view, handler, "layout_alignTop", RelativeLayout.ALIGN_TOP);
        if (parent.containsKey("android:layout_alignEnd")) {
            setRelativeRule(view, parent.get("android:layout_alignEnd"), RelativeLayout.ALIGN_END);
        } else setRelativeRule(view, handler, "layout_alignEnd", RelativeLayout.ALIGN_END);
        if (parent.containsKey("android:layout_alignLeft")) {
            setRelativeRule(view, parent.get("android:layout_alignLeft"), RelativeLayout.ALIGN_LEFT);
        } else setRelativeRule(view, handler, "layout_alignLeft", RelativeLayout.ALIGN_LEFT);
        if (parent.containsKey("android:layout_alignBottom")) {
            setRelativeRule(view, parent.get("android:layout_alignBottom"), RelativeLayout.ALIGN_BOTTOM);
        } else setRelativeRule(view, handler, "layout_alignBottom", RelativeLayout.ALIGN_BOTTOM);
        if (parent.containsKey("android:layout_alignBaseline")) {
            setRelativeRule(view, parent.get("android:layout_alignBaseline"), RelativeLayout.ALIGN_BASELINE);
        } else
            setRelativeRule(view, handler, "layout_alignBaseline", RelativeLayout.ALIGN_BASELINE);

        if (parent.containsKey("android:layout_above")) {
            setRelativeRule(view, parent.get("android:layout_above"), RelativeLayout.ABOVE);
        } else setRelativeRule(view, handler, "layout_above", RelativeLayout.ABOVE);
        if (parent.containsKey("android:layout_below")) {
            setRelativeRule(view, parent.get("android:layout_below"), RelativeLayout.BELOW);
        } else setRelativeRule(view, handler, "layout_below", RelativeLayout.BELOW);
        if (parent.containsKey("android:layout_toStartOf")) {
            setRelativeRule(view, parent.get("android:layout_toStartOf"), RelativeLayout.START_OF);
        } else setRelativeRule(view, handler, "layout_toStartOf", RelativeLayout.START_OF);
        if (parent.containsKey("android:layout_toRightOf")) {
            setRelativeRule(view, parent.get("android:layout_toRightOf"), RelativeLayout.RIGHT_OF);
        } else setRelativeRule(view, handler, "layout_toRightOf", RelativeLayout.RIGHT_OF);
        if (parent.containsKey("android:layout_toEndOf")) {
            setRelativeRule(view, parent.get("android:layout_toEndOf"), RelativeLayout.END_OF);
        } else setRelativeRule(view, handler, "layout_toEndOf", RelativeLayout.END_OF);
        if (parent.containsKey("android:layout_toLeftOf")) {
            setRelativeRule(view, parent.get("android:layout_toLeftOf"), RelativeLayout.LEFT_OF);
        } else setRelativeRule(view, handler, "layout_toLeftOf", RelativeLayout.LEFT_OF);
    }

    private void setRelativeRule(
            View view, InjectAttributeHandler handler, String attribute, int rule) {
        String referenceId = handler.getAttributeValueOf(attribute);
        if (referenceId != null && !referenceId.isEmpty()) {
            var reference = PropertiesUtil.getUnitOrPrefix(referenceId);
            if (reference != null) {
                setRelativeRule(view, reference.second, rule);
            }
        }
    }

    private void setRelativeRule(View view, String id, int rule) {
        View refView = rootLayout.findViewWithTag(id);
        if (refView != null) {
            InvokeUtil.invoke(
                    view.getLayoutParams(),
                    "addRule",
                    new Class[]{int.class, int.class},
                    rule,
                    refView.getId());
        }
    }

    private void updateTextView(TextView textView, ViewBean viewBean) {
        String str = viewBean.text.text;
        if (str != null && str.contains("\\n")) {
            str = viewBean.text.text.replaceAll("\\\\n", "\n");
        }
        textView.setText(str.startsWith(stringsStart) ? getXmlString(str) : str);
        String textFont = new InjectAttributeHandler(viewBean).getAttributeValueOf("fontFamily");
        if (textFont != null && !textFont.isEmpty()) {
            if (textFont.startsWith("@font/")) {
                textFont = textFont.substring(6);
                String textFontPath =
                        new ResourceUtil(sc_id, "font").getResourcePathFromName(textFont);
                textView.setTypeface(
                        textFontPath != null
                                && !textFontPath.isEmpty()
                                && new File(textFontPath).exists()
                                ? Typeface.createFromFile(textFontPath)
                                : null,
                        viewBean.text.textType);
            } else {
                textView.setTypeface(null, viewBean.text.textType);
            }
        } else {
            textView.setTypeface(null, viewBean.text.textType);
        }
        textView.setTextColor(viewBean.text.textColor);
        textView.setTextSize(viewBean.text.textSize);
        textView.setLines(viewBean.text.line);
        textView.setSingleLine(viewBean.text.singleLine != 0);
    }

    public String getXmlString(String key) {
        if (sc_id == null) {
            return key;
        }
        String filePath = wq.b(sc_id) + "/files/resource/values/strings.xml";

        ArrayList<HashMap<String, Object>> stringsListMap = new ArrayList<>();

        convertXmlToListMap(FileUtil.readFileIfExist(filePath), stringsListMap);

        if (key.equals("@string/app_name") && !isXmlStringsContains(stringsListMap, "app_name")) {
            return yB.c(lC.b(sc_id), "my_app_name");
        }

        for (HashMap<String, Object> map : stringsListMap) {
            String keyValue = stringsStart + map.get("key").toString().trim();
            if (key.equals(keyValue)) {
                return map.get("text").toString();
            }
        }

        return key;
    }

    private void updateEditText(EditText editText, ViewBean viewBean) {
        String str = viewBean.text.hint;
        editText.setHint(str.startsWith(stringsStart) ? getXmlString(str) : str);
        editText.setHintTextColor(viewBean.text.hintColor);
    }

    private void updateCardView(ItemCardView cardView, InjectAttributeHandler handler) {
        var bean = handler.getBean();
        String cardBackgroundColor = handler.getAttributeValueOf("cardBackgroundColor");
        String cardElevation = handler.getAttributeValueOf("cardElevation");
        String cardCornerRadius = handler.getAttributeValueOf("cardCornerRadius");
        String compatPadding = handler.getAttributeValueOf("cardUseCompatPadding");
        String strokeColor = handler.getAttributeValueOf("strokeColor");
        String strokeWidth = handler.getAttributeValueOf("strokeWidth");

        cardView.setBackgroundColor(PropertiesUtil.isHexColor(cardBackgroundColor) ? PropertiesUtil.parseColor(cardBackgroundColor) : bean.layout.backgroundColor);
        cardView.setCardElevation(PropertiesUtil.resolveSize(cardElevation, 4));
        cardView.setRadius(PropertiesUtil.resolveSize(cardCornerRadius, 8));
        cardView.setUseCompatPadding(Boolean.parseBoolean(TextUtils.isEmpty(compatPadding) ? "false" : compatPadding));
        cardView.setStrokeWidth(PropertiesUtil.resolveSize(strokeWidth, 0));
        cardView.setStrokeColor(PropertiesUtil.isHexColor(strokeColor) ? PropertiesUtil.parseColor(strokeColor) : Color.WHITE);
    }

    private void updateCircleImageView(ItemCircleImageView imageView, InjectAttributeHandler handler) {
        String borderColor = handler.getAttributeValueOf("civ_border_color");
        String backgroundColor = handler.getAttributeValueOf("civ_circle_background_color");
        String borderWidth = handler.getAttributeValueOf("civ_border_width");
        String borderOverlay = handler.getAttributeValueOf("civ_border_overlay");

        imageView.setBorderColor(PropertiesUtil.isHexColor(borderColor) ? PropertiesUtil.parseColor(borderColor) : 0xff008dcd);
        imageView.setCircleBackgroundColor(PropertiesUtil.isHexColor(backgroundColor) ? PropertiesUtil.parseColor(backgroundColor) : 0xff008dcd);
        imageView.setBorderWidth(PropertiesUtil.resolveSize(borderWidth, 3));
        imageView.setBorderOverlay(Boolean.parseBoolean(TextUtils.isEmpty(borderOverlay) ? "false" : borderOverlay));
    }

    private void updateTabLayout(ItemTabLayout tabLayout, InjectAttributeHandler handler) {
        String gravity = handler.getAttributeValueOf("tabGravity");
        String mode = handler.getAttributeValueOf("tabMode");
        String indicatorHeight = handler.getAttributeValueOf("tabIndicatorHeight");
        String indicatorColor = handler.getAttributeValueOf("tabIndicatorColor");
        String textColor = handler.getAttributeValueOf("tabTextColor");
        String selectedTextColor = handler.getAttributeValueOf("tabSelectedTextColor");

        tabLayout.setTabGravity(switch (gravity) {
            case "center" -> TabLayout.GRAVITY_CENTER;
            case "start" -> TabLayout.GRAVITY_START;
            default -> TabLayout.GRAVITY_FILL;
        });
        tabLayout.setTabMode(switch (mode) {
            case "auto" -> TabLayout.MODE_AUTO;
            case "scrollable" -> TabLayout.MODE_SCROLLABLE;
            default -> TabLayout.MODE_FIXED;
        });
        tabLayout.setSelectedTabIndicatorHeight(PropertiesUtil.resolveSize(indicatorHeight, 3));
        tabLayout.setSelectedTabIndicatorColor(PropertiesUtil.isHexColor(indicatorColor) ? PropertiesUtil.parseColor(indicatorColor) : 0xffffc107);
        int tabTextColor = PropertiesUtil.isHexColor(textColor) ? PropertiesUtil.parseColor(textColor) : 0xff57beee;
        int tabSelectedTextColor = PropertiesUtil.isHexColor(selectedTextColor) ? PropertiesUtil.parseColor(selectedTextColor) : Color.WHITE;
        tabLayout.setTabTextColors(tabTextColor, tabSelectedTextColor);
    }

    private void updateMaterialButton(ItemMaterialButton materialButton, InjectAttributeHandler handler) {
        String radius = handler.getAttributeValueOf("cornerRadius");
        String stroke = handler.getAttributeValueOf("strokeWidth");
        materialButton.setStrokeWidth(PropertiesUtil.resolveSize(stroke, 0));
        materialButton.setCornerRadius(PropertiesUtil.resolveSize(radius, 8));
    }

    private String extractAttrValue(String line, String attribute) {
        Matcher matcher = Pattern.compile("=\"([^\"]*)\"").matcher(line);
        return matcher.find() ? matcher.group(1) : "";
    }

    private static class ViewInfo {

        private final Rect rect;
        private final View view;
        private final int index;
        private final int depth;

        public ViewInfo(Rect rect, View view, int index, int depth) {
            this.rect = rect;
            this.view = view;
            this.index = index;
            this.depth = depth;
        }

        public Rect getRect() {
            return rect;
        }

        public int getIndex() {
            return index;
        }

        public View getView() {
            return view;
        }

        public int getDepth() {
            return depth;
        }
    }

    @Override
    protected void onMeasure(int widthMeasureSpec, int heightMeasureSpec) {
        super.onMeasure(widthMeasureSpec, heightMeasureSpec);
        Log.d("ViewEditor", "onMeasure" + getMeasuredWidth() + "x" + getMeasuredHeight());
    }

    @NonNull
    @Override
    public String toString() {
        return getClass().getName() + "@" + Integer.toHexString(hashCode());
    }
}<|MERGE_RESOLUTION|>--- conflicted
+++ resolved
@@ -80,6 +80,7 @@
 import a.a.a.wq;
 import a.a.a.yB;
 import a.a.a.zB;
+
 import dev.aldi.sayuti.editor.view.item.ItemBadgeView;
 import dev.aldi.sayuti.editor.view.item.ItemCircleImageView;
 import dev.aldi.sayuti.editor.view.item.ItemCodeView;
@@ -90,11 +91,8 @@
 import dev.aldi.sayuti.editor.view.item.ItemViewPager;
 import dev.aldi.sayuti.editor.view.item.ItemWaveSideBar;
 import dev.aldi.sayuti.editor.view.item.ItemYoutubePlayer;
-<<<<<<< HEAD
-=======
-import dev.juez.editor.view.JuezViewCreator;
-
->>>>>>> f9379727
+import dev.juez.editor.view.JuezViewCretor;
+
 import mod.agus.jcoderz.beans.ViewBeans;
 import mod.agus.jcoderz.editor.view.item.ItemAnalogClock;
 import mod.agus.jcoderz.editor.view.item.ItemAutoCompleteTextView;
@@ -108,12 +106,7 @@
 import mod.agus.jcoderz.editor.view.item.ItemVideoView;
 import mod.bobur.XmlToSvgConverter;
 import mod.hey.studios.util.ProjectFile;
-<<<<<<< HEAD
-=======
-import mod.hey.studios.project.ProjectSettings;
-import mod.bobur.XmlToSvgConverter;
-
->>>>>>> f9379727
+
 import pro.sketchware.R;
 import pro.sketchware.managers.inject.InjectRootLayoutManager;
 import pro.sketchware.utility.FilePathUtil;
@@ -327,13 +320,8 @@
         updateItemView(item, viewBean);
         return item;
     }
-<<<<<<< HEAD
-
-    private View getUnknownItemView(final ViewBean bean) {
-=======
-    
+  
     public static final View getUnknownItemView(final Context context, final ViewBean bean) {
->>>>>>> f9379727
         bean.type = ViewBean.VIEW_TYPE_LAYOUT_LINEAR;
         return new ItemLinearLayout(context);
     }
