package com.besome.sketch.editor.manage.view;

import android.content.Context;
import android.content.Intent;
import android.os.Bundle;
import android.os.Handler;
import android.view.Menu;
import android.view.MenuItem;
import android.view.View;
import android.view.View.OnClickListener;
import android.view.ViewGroup;
import android.widget.LinearLayout;

import androidx.annotation.NonNull;
import androidx.appcompat.widget.Toolbar;
import androidx.fragment.app.Fragment;
import androidx.fragment.app.FragmentManager;
import androidx.fragment.app.FragmentPagerAdapter;
import androidx.viewpager.widget.ViewPager;

import com.besome.sketch.beans.EventBean;
import com.besome.sketch.beans.ProjectFileBean;
import com.besome.sketch.beans.ViewBean;
import com.besome.sketch.lib.base.BaseAppCompatActivity;
import com.google.android.material.button.MaterialButton;
import com.google.android.material.floatingactionbutton.FloatingActionButton;
import com.google.android.material.tabs.TabLayout;
import com.sketchware.remod.R;

import java.util.ArrayList;
import java.util.Iterator;

import a.a.a.By;
import a.a.a.Fw;
import a.a.a.MA;
import a.a.a.bB;
import a.a.a.eC;
import a.a.a.jC;
import a.a.a.mB;
import a.a.a.wq;
import a.a.a.xB;
import a.a.a.xw;

public class ManageViewActivity extends BaseAppCompatActivity implements OnClickListener, ViewPager.OnPageChangeListener {
    private static final int TAB_COUNT = 2;
    private static final int REQUEST_CODE_ADD_ACTIVITY = 264;
    private static final int REQUEST_CODE_ADD_CUSTOM_VIEW = 266;

    private LinearLayout actionButtonsContainer;
    private boolean selecting = false;
    private String isAppCompatEnabled = "N";
    // signature mustn't be changed: used in La/a/a/Bw;->a(Landroidx/recyclerview/widget/RecyclerView;II)V, La/a/a/tw;->a(Landroidx/recyclerview/widget/RecyclerView;II)V
    public FloatingActionButton s;
    private Fw activitiesFragment;
    private xw customViewsFragment;
    private ViewPager viewPager;
    private final int[] x = new int[19];
    private String sc_id;

    public final String a(int var1, String var2) {
        String var3 = wq.b(var1);
        StringBuilder var4 = new StringBuilder();
        var4.append(var3);
        int[] var5 = x;
        int var6 = var5[var1] + 1;
        var5[var1] = var6;
        var4.append(var6);
        String var9 = var4.toString();
        ArrayList<ViewBean> var12 = jC.a(sc_id).d(var2);
        var2 = var9;

        while (true) {
            boolean var7 = false;
            Iterator<ViewBean> var10 = var12.iterator();

            boolean var13;
            while (true) {
                var13 = var7;
                if (!var10.hasNext()) {
                    break;
                }

                if (var2.equals(var10.next().id)) {
                    var13 = true;
                    break;
                }
            }

            if (!var13) {
                return var2;
            }

            StringBuilder var8 = new StringBuilder();
            var8.append(var3);
            int[] var11 = x;
            var6 = var11[var1] + 1;
            var11[var1] = var6;
            var8.append(var6);
            var2 = var8.toString();
        }
    }

    @Override
    public void onPageScrollStateChanged(int var1) {
    }

    @Override
    public void onPageScrolled(int var1, float var2, int var3) {
    }

    public final void a(ProjectFileBean var1, ArrayList<ViewBean> var2) {
        jC.a(sc_id);
        for (ViewBean viewBean : eC.a(var2)) {
            viewBean.id = a(viewBean.type, var1.getXmlName());
            jC.a(sc_id).a(var1.getXmlName(), viewBean);
            if (viewBean.type == ViewBean.VIEW_TYPE_WIDGET_BUTTON && var1.fileType == ProjectFileBean.PROJECT_FILE_TYPE_ACTIVITY) {
                jC.a(sc_id).a(var1.getJavaName(), EventBean.EVENT_TYPE_VIEW, viewBean.type, viewBean.id, "onClick");
            }
        }
    }

    // signature mustn't be changed: used in La/a/a/Dw;->onLongClick(Landroid/view/View;)Z, La/a/a/vw;->onLongClick(Landroid/view/View;)Z
    public void a(boolean var1) {
        selecting = var1;
        invalidateOptionsMenu();
        if (selecting) {
            actionButtonsContainer.setVisibility(View.VISIBLE);
        } else {
            actionButtonsContainer.setVisibility(View.GONE);
        }

        activitiesFragment.a(selecting);
        customViewsFragment.a(selecting);
    }

    @Override
    public void onPageSelected(int var1) {
        s.show();
    }

    // signature mustn't be changed: used in La/a/a/Fw;->b(Lcom/besome/sketch/beans/ProjectFileBean;)V
    public void b(String var1) {
        customViewsFragment.a(var1);
        customViewsFragment.g();
    }

    // signature mustn't be changed: used in La/a/a/Fw;->b(Lcom/besome/sketch/beans/ProjectFileBean;)V, La/a/a/Fw;->f()V
    public void c(String var1) {
        customViewsFragment.b(var1);
        customViewsFragment.g();
    }

    public ArrayList<String> l() {
        ArrayList<String> projectLayoutFiles = new ArrayList<>();
        projectLayoutFiles.add("debug");
        ArrayList<ProjectFileBean> activitiesFiles = activitiesFragment.c();
        ArrayList<ProjectFileBean> customViewsFiles = customViewsFragment.c();

        for (ProjectFileBean projectFileBean : activitiesFiles) {
            projectLayoutFiles.add(projectFileBean.fileName);
        }

        for (ProjectFileBean projectFileBean : customViewsFiles) {
            projectLayoutFiles.add(projectFileBean.fileName);
        }

        return projectLayoutFiles;
    }

    public final void m() {
        jC.b(sc_id).a(activitiesFragment.c());
        jC.b(sc_id).b(customViewsFragment.c());
        jC.b(sc_id).l();
        jC.b(sc_id).j();
        jC.a(sc_id).a(jC.b(sc_id));
    }

    @Override
    public void onActivityResult(int requestCode, int resultCode, Intent data) {
        super.onActivityResult(requestCode, resultCode, data);
        ProjectFileBean projectFileBean;
        if (requestCode == REQUEST_CODE_ADD_ACTIVITY) {
            if (resultCode == RESULT_OK) {
                projectFileBean = data.getParcelableExtra("project_file");
                activitiesFragment.a(projectFileBean);
                if (projectFileBean.hasActivityOption(ProjectFileBean.OPTION_ACTIVITY_DRAWER)) {
                    b(projectFileBean.getDrawerName());
                }

                if (projectFileBean.hasActivityOption(ProjectFileBean.OPTION_ACTIVITY_DRAWER) || projectFileBean.hasActivityOption(ProjectFileBean.OPTION_ACTIVITY_FAB)) {
                    jC.c(sc_id).c().useYn = "Y";
                }

                if (data.hasExtra("preset_views")) {
                    a(projectFileBean, data.getParcelableArrayListExtra("preset_views"));
                }
            }
        } else if (requestCode == REQUEST_CODE_ADD_CUSTOM_VIEW && resultCode == RESULT_OK) {
            projectFileBean = data.getParcelableExtra("project_file");
            customViewsFragment.a(projectFileBean);
            customViewsFragment.g();
            if (data.hasExtra("preset_views")) {
                a(projectFileBean, data.getParcelableArrayListExtra("preset_views"));
            }
        }
    }

    @Override
    public void onBackPressed() {
        if (selecting) {
            a(false);
        } else {
            k();

            try {
                new Handler().postDelayed(() -> (new a(getApplicationContext())).execute(), 500L);
            } catch (Exception e) {
                e.printStackTrace();
                h();
            }
        }
    }

    @Override
    public void onClick(View v) {
        if (!mB.a()) {
            int viewId = v.getId();
            if (viewId == R.id.btn_cancel) {
                if (selecting) {
                    a(false);
                }
            } else if (viewId == R.id.btn_delete) {
                if (selecting) {
                    activitiesFragment.f();
                    customViewsFragment.f();
                    a(false);
                    activitiesFragment.g();
                    customViewsFragment.g();
                    bB.a(getApplicationContext(), getTranslatedString(R.string.common_message_complete_delete), bB.TOAST_WARNING).show();
                    s.show();
                }
            } else if (viewId == R.id.fab) {
                a(false);

                boolean isActivitiesTab = viewPager.getCurrentItem() == 0;
                Intent intent = new Intent(this, isActivitiesTab ? AddViewActivity.class : AddCustomViewActivity.class);
                intent.putStringArrayListExtra("screen_names", l());
                if (isActivitiesTab) {
                    intent.putExtra("request_code", REQUEST_CODE_ADD_ACTIVITY);
                }
                startActivityForResult(intent, isActivitiesTab ? REQUEST_CODE_ADD_ACTIVITY : REQUEST_CODE_ADD_CUSTOM_VIEW);
            }
        }
    }

    @Override
    public void onCreate(Bundle savedInstanceState) {
        super.onCreate(savedInstanceState);
        if (!super.isStoragePermissionGranted()) {
            finish();
        }

        setContentView(R.layout.manage_view);
        Toolbar m = findViewById(R.id.toolbar);
        setSupportActionBar(m);
        findViewById(R.id.layout_main_logo).setVisibility(View.GONE);
        getSupportActionBar().setTitle(getTranslatedString(R.string.design_actionbar_title_manager_view));
        getSupportActionBar().setDisplayHomeAsUpEnabled(true);
        getSupportActionBar().setDisplayShowTitleEnabled(true);
        m.setNavigationOnClickListener(view -> {
            if (!mB.a()) onBackPressed();
        });

        actionButtonsContainer = findViewById(R.id.layout_btn_group);
<<<<<<< HEAD
        MaterialButton delete = findViewById(R.id.btn_delete);
        MaterialButton cancel = findViewById(R.id.btn_cancel);
        delete.setText(xB.b().a(getApplicationContext(), R.string.common_word_delete));
        cancel.setText(xB.b().a(getApplicationContext(), R.string.common_word_cancel));
=======
        Button delete = findViewById(R.id.btn_delete);
        Button cancel = findViewById(R.id.btn_cancel);
        delete.setText(getTranslatedString(R.string.common_word_delete));
        cancel.setText(getTranslatedString(R.string.common_word_cancel));
>>>>>>> 554c25ee
        delete.setOnClickListener(this);
        cancel.setOnClickListener(this);

        if (savedInstanceState == null) {
            sc_id = getIntent().getStringExtra("sc_id");
            isAppCompatEnabled = getIntent().getStringExtra("compatUseYn");
        } else {
            sc_id = savedInstanceState.getString("sc_id");
            isAppCompatEnabled = savedInstanceState.getString("compatUseYn");
        }

        TabLayout tabLayout = findViewById(R.id.tab_layout);
        viewPager = findViewById(R.id.view_pager);
        viewPager.setAdapter(new ManageViewActivity.b(getSupportFragmentManager()));
        viewPager.setOffscreenPageLimit(TAB_COUNT);
        viewPager.addOnPageChangeListener(this);
        tabLayout.setupWithViewPager(viewPager);
        s = findViewById(R.id.fab);
        s.setOnClickListener(this);
    }

    @Override
    public boolean onCreateOptionsMenu(Menu menu) {
        getMenuInflater().inflate(R.menu.manage_screen_menu, menu);
        menu.findItem(R.id.menu_screen_delete).setVisible(!selecting);
        return true;
    }

    @Override
    public boolean onOptionsItemSelected(MenuItem menuItem) {
        if (menuItem.getItemId() == R.id.menu_screen_delete) {
            a(!selecting);
        }
        return super.onOptionsItemSelected(menuItem);
    }

    @Override
    public void onResume() {
        super.onResume();
        if (!super.isStoragePermissionGranted()) {
            finish();
        }
    }

    @Override
    public void onSaveInstanceState(Bundle newState) {
        newState.putString("sc_id", sc_id);
        newState.putString("compatUseYn", isAppCompatEnabled);
        super.onSaveInstanceState(newState);
    }

    public class a extends MA {
        public a(Context var2) {
            super(var2);
            addTask(this);
        }

        @Override
        public void a() {
            h();
            setResult(RESULT_OK);
            finish();
        }

        @Override
        public void a(String var1) {
            h();
        }

        @Override
        public void b() {
            try {
                publishProgress(getTranslatedString(R.string.common_message_progress));
                m();
            } catch (Exception e) {
                e.printStackTrace();
                try {
                    throw new By(getTranslatedString(R.string.common_error_unknown));
                } catch (By ex) {
                    ex.printStackTrace();
                }
            }
        }

        @Override
        protected String doInBackground(Void... voids) {
            return a(voids);
        }
    }

    public class b extends FragmentPagerAdapter {
        public String[] f;

        public b(FragmentManager fragmentManager) {
            super(fragmentManager);
            f = new String[]{getTranslatedString(R.string.common_word_view).toUpperCase(), getTranslatedString(R.string.common_word_custom_view).toUpperCase()};
        }

        @Override
        public int getCount() {
            return TAB_COUNT;
        }

        @Override
        public CharSequence getPageTitle(int position) {
            return f[position];
        }

        @Override
        @NonNull
        public Object instantiateItem(@NonNull ViewGroup container, int position) {
            Fragment var3 = (Fragment) super.instantiateItem(container, position);
            if (position != 0) {
                customViewsFragment = (xw) var3;
            } else {
                activitiesFragment = (Fw) var3;
            }

            return var3;
        }

        @Override
        @NonNull
        public Fragment getItem(int position) {
            return position != 0 ? new xw() : new Fw();
        }
    }
}<|MERGE_RESOLUTION|>--- conflicted
+++ resolved
@@ -38,7 +38,6 @@
 import a.a.a.jC;
 import a.a.a.mB;
 import a.a.a.wq;
-import a.a.a.xB;
 import a.a.a.xw;
 
 public class ManageViewActivity extends BaseAppCompatActivity implements OnClickListener, ViewPager.OnPageChangeListener {
@@ -272,17 +271,10 @@
         });
 
         actionButtonsContainer = findViewById(R.id.layout_btn_group);
-<<<<<<< HEAD
         MaterialButton delete = findViewById(R.id.btn_delete);
         MaterialButton cancel = findViewById(R.id.btn_cancel);
-        delete.setText(xB.b().a(getApplicationContext(), R.string.common_word_delete));
-        cancel.setText(xB.b().a(getApplicationContext(), R.string.common_word_cancel));
-=======
-        Button delete = findViewById(R.id.btn_delete);
-        Button cancel = findViewById(R.id.btn_cancel);
         delete.setText(getTranslatedString(R.string.common_word_delete));
         cancel.setText(getTranslatedString(R.string.common_word_cancel));
->>>>>>> 554c25ee
         delete.setOnClickListener(this);
         cancel.setOnClickListener(this);
 
