--- conflicted
+++ resolved
@@ -5,9 +5,9 @@
 import android.animation.ObjectAnimator;
 import android.annotation.SuppressLint;
 import android.app.Activity;
+import android.app.AlertDialog;
 import android.content.Context;
 import android.content.Intent;
-import android.content.res.ColorStateList;
 import android.content.res.Configuration;
 import android.graphics.Color;
 import android.graphics.Typeface;
@@ -63,7 +63,6 @@
 import com.besome.sketch.editor.view.ViewLogicEditor;
 import com.besome.sketch.lib.base.BaseAppCompatActivity;
 import com.bumptech.glide.Glide;
-import com.google.android.material.dialog.MaterialAlertDialogBuilder;
 import com.google.android.material.floatingactionbutton.FloatingActionButton;
 import com.google.android.material.textfield.TextInputLayout;
 import com.sketchware.remod.R;
@@ -119,19 +118,9 @@
 
 @SuppressLint({"ClickableViewAccessibility", "RtlHardcoded", "SetTextI18n", "DefaultLocale"})
 public class LogicEditorActivity extends BaseAppCompatActivity implements View.OnClickListener, Vs, View.OnTouchListener, MoreblockImporterDialog.CallBack {
-<<<<<<< HEAD
-    public final Handler Z = new Handler();
-    public Vibrator F;
-    public boolean G;
-    public DB H;
-    public LinearLayout J;
-    public LinearLayout K;
-    public FloatingActionButton openBlocksMenuButton;
-=======
 
     private final Handler Z = new Handler();
     private final int[] v = new int[2];
->>>>>>> b448e272
     public ProjectFileBean M;
     public PaletteBlock m;
     public BlockPane o;
@@ -776,7 +765,7 @@
             a(ss, text);
             dialogInterface.dismiss();
         });
-        aBVar.a(xB.b().a(getContext(), R.string.common_word_cancel), (dialogInterface, which) -> Helper.getDialogDismissListener(dialogInterface));
+        aBVar.a(xB.b().a(getContext(), R.string.common_word_cancel), (d, which) -> Helper.getDialogDismissListener(d));
         aBVar.show();
     }
 
@@ -1570,7 +1559,7 @@
             layoutParams2.gravity = Gravity.CENTER | Gravity.BOTTOM;
             int dimension = (int) getResources().getDimension(R.dimen.action_button_margin);
             layoutParams2.setMargins(dimension, dimension, dimension, dimension);
-            openBlocksMenuButton.setLayoutParams(layoutParams2);
+            L.setLayoutParams(layoutParams2);
             layoutParams = new RelativeLayout.LayoutParams(ViewGroup.LayoutParams.WRAP_CONTENT, ViewGroup.LayoutParams.MATCH_PARENT);
             layoutParams.addRule(RelativeLayout.ALIGN_PARENT_TOP);
             layoutParams.addRule(RelativeLayout.ALIGN_PARENT_RIGHT);
@@ -1582,7 +1571,7 @@
             layoutParams3.gravity = Gravity.CENTER | Gravity.RIGHT;
             int dimension2 = (int) getResources().getDimension(R.dimen.action_button_margin);
             layoutParams3.setMargins(dimension2, dimension2, dimension2, dimension2);
-            openBlocksMenuButton.setLayoutParams(layoutParams3);
+            L.setLayoutParams(layoutParams3);
             layoutParams = new RelativeLayout.LayoutParams(ViewGroup.LayoutParams.MATCH_PARENT, ViewGroup.LayoutParams.WRAP_CONTENT);
             layoutParams.addRule(RelativeLayout.ALIGN_PARENT_LEFT);
             layoutParams.addRule(RelativeLayout.ALIGN_PARENT_BOTTOM);
@@ -1816,6 +1805,7 @@
 
     @Override
     public void onBackPressed() {
+        super.onBackPressed();
         if (ia) {
             g(false);
             return;
@@ -1881,7 +1871,7 @@
     public void onCreate(Bundle savedInstanceState) {
         super.onCreate(savedInstanceState);
         setContentView(R.layout.logic_editor);
-        if (!super.isStoragePermissionGranted()) {
+        if (!super.j()) {
             finish();
         }
         Parcelable parcelable;
@@ -1909,6 +1899,7 @@
                 onBackPressed();
             }
         });
+        k.setPopupTheme(R.style.ThemeOverlay_ToolbarMenu);
         G = new DB(getContext(), "P12").a("P12I0", true);
         A = ViewConfiguration.get(getContext()).getScaledTouchSlop();
         F = (Vibrator) getSystemService(Context.VIBRATOR_SERVICE);
@@ -1932,8 +1923,8 @@
         o = n.getBlockPane();
         J = findViewById(R.id.layout_palette);
         K = findViewById(R.id.area_palette);
-        openBlocksMenuButton = findViewById(R.id.fab_toggle_palette);
-        openBlocksMenuButton.setOnClickListener(v -> e(!X));
+        L = findViewById(R.id.fab_toggle_palette);
+        L.setOnClickListener(v -> e(!X));
         N = findViewById(R.id.top_menu);
         O = findViewById(R.id.right_drawer);
         extraPaletteBlock = new ExtraPaletteBlock(this);
@@ -1942,24 +1933,23 @@
     @Override
     public boolean onCreateOptionsMenu(Menu menu) {
         getMenuInflater().inflate(R.menu.logic_menu, menu);
-        menu.findItem(R.id.menu_block_helper).setIconTintList(ColorStateList.valueOf(Color.parseColor("#FF4D4D")));
         menu.findItem(R.id.menu_logic_redo).setEnabled(false);
         menu.findItem(R.id.menu_logic_undo).setEnabled(false);
         if (M == null) {
             return true;
         }
         if (bC.d(B).g(s())) {
-            menu.findItem(R.id.menu_logic_redo).setIconTintList(ColorStateList.valueOf(Color.parseColor("#c8812f")));
+            menu.findItem(R.id.menu_logic_redo).setIcon(R.drawable.ic_redo_white_48dp);
             menu.findItem(R.id.menu_logic_redo).setEnabled(true);
         } else {
-            menu.findItem(R.id.menu_logic_redo).setIconTintList(ColorStateList.valueOf(Color.parseColor("#FFBEBEBE")));
+            menu.findItem(R.id.menu_logic_redo).setIcon(R.drawable.ic_redo_grey_48dp);
             menu.findItem(R.id.menu_logic_redo).setEnabled(false);
         }
         if (bC.d(B).h(s())) {
-            menu.findItem(R.id.menu_logic_undo).setIconTintList(ColorStateList.valueOf(Color.parseColor("#c8812f")));
+            menu.findItem(R.id.menu_logic_undo).setIcon(R.drawable.ic_undo_white_48dp);
             menu.findItem(R.id.menu_logic_undo).setEnabled(true);
         } else {
-            menu.findItem(R.id.menu_logic_undo).setIconTintList(ColorStateList.valueOf(Color.parseColor("#FFBEBEBE")));
+            menu.findItem(R.id.menu_logic_undo).setIcon(R.drawable.ic_undo_grey_48dp);
             menu.findItem(R.id.menu_logic_undo).setEnabled(false);
         }
         return true;
@@ -2025,7 +2015,7 @@
     @Override
     public void onResume() {
         super.onResume();
-        if (!super.isStoragePermissionGranted()) {
+        if (!super.j()) {
             finish();
         }
     }
@@ -2449,16 +2439,17 @@
         codeEditor.setWordwrap(false);
         codeEditor.getComponent(Magnifier.class).setWithinEditorForcibly(true);
 
-        var dialog = new MaterialAlertDialogBuilder(this)
+        AlertDialog dialog = new AlertDialog.Builder(this)
                 .setTitle("Source code")
+                .setIcon(R.drawable.code_icon)
                 .setPositiveButton(R.string.common_word_close, null)
                 .create();
 
         dialog.setView(codeEditor,
                 (int) getDip(24),
-                (int) getDip(20),
+                (int) getDip(8),
                 (int) getDip(24),
-                (int) getDip(0));
+                (int) getDip(8));
         dialog.show();
     }
 
