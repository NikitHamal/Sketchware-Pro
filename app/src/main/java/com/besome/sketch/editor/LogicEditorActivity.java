package com.besome.sketch.editor;

import static mod.SketchwareUtil.getDip;

import android.animation.ObjectAnimator;
import android.annotation.SuppressLint;
import android.app.Activity;
import android.app.AlertDialog;
import android.content.Context;
import android.content.Intent;
import android.content.res.Configuration;
import android.graphics.Color;
import android.graphics.Typeface;
import android.media.AudioAttributes;
import android.media.SoundPool;
import android.net.Uri;
import android.os.Build;
import android.os.Bundle;
import android.os.Handler;
import android.os.Parcelable;
import android.os.Vibrator;
import android.text.InputType;
import android.util.Pair;
import android.view.Gravity;
import android.view.Menu;
import android.view.MenuItem;
import android.view.MotionEvent;
import android.view.View;
import android.view.ViewConfiguration;
import android.view.ViewGroup;
import android.view.animation.AnimationUtils;
import android.view.animation.DecelerateInterpolator;
import android.view.inputmethod.EditorInfo;
import android.widget.EditText;
import android.widget.ImageView;
import android.widget.LinearLayout;
import android.widget.RadioButton;
import android.widget.RadioGroup;
import android.widget.RelativeLayout;
import android.widget.TextView;
import android.widget.Toast;

import androidx.appcompat.app.ActionBar;
import androidx.appcompat.widget.Toolbar;
import androidx.core.content.FileProvider;

import com.besome.sketch.beans.BlockBean;
import com.besome.sketch.beans.BlockCollectionBean;
import com.besome.sketch.beans.ComponentBean;
import com.besome.sketch.beans.HistoryBlockBean;
import com.besome.sketch.beans.MoreBlockCollectionBean;
import com.besome.sketch.beans.ProjectFileBean;
import com.besome.sketch.beans.ProjectResourceBean;
import com.besome.sketch.beans.ViewBean;
import com.besome.sketch.editor.component.ComponentAddActivity;
import com.besome.sketch.editor.logic.BlockPane;
import com.besome.sketch.editor.logic.LogicTopMenu;
import com.besome.sketch.editor.logic.PaletteBlock;
import com.besome.sketch.editor.logic.PaletteSelector;
import com.besome.sketch.editor.makeblock.MakeBlockActivity;
import com.besome.sketch.editor.manage.ShowBlockCollectionActivity;
import com.besome.sketch.editor.view.ViewDummy;
import com.besome.sketch.editor.view.ViewLogicEditor;
import com.besome.sketch.lib.base.BaseAppCompatActivity;
import com.bumptech.glide.Glide;
import com.google.android.material.floatingactionbutton.FloatingActionButton;
import com.google.android.material.textfield.TextInputLayout;
import com.sketchware.remod.R;

import java.io.File;
import java.lang.ref.WeakReference;
import java.util.ArrayList;
import java.util.HashMap;
import java.util.Iterator;

import a.a.a.DB;
import a.a.a.FB;
import a.a.a.Fx;
import a.a.a.GB;
import a.a.a.Gx;
import a.a.a.Lx;
import a.a.a.MA;
import a.a.a.Mp;
import a.a.a.NB;
import a.a.a.Np;
import a.a.a.Op;
import a.a.a.Pp;
import a.a.a.Qp;
import a.a.a.Rs;
import a.a.a.Ss;
import a.a.a.Ts;
import a.a.a.Us;
import a.a.a.Vs;
import a.a.a.ZB;
import a.a.a.Zx;
import a.a.a.aB;
import a.a.a.bB;
import a.a.a.bC;
import a.a.a.eC;
import a.a.a.jC;
import a.a.a.kC;
import a.a.a.kq;
import a.a.a.mB;
import a.a.a.oB;
import a.a.a.sq;
import a.a.a.uq;
import a.a.a.wB;
import a.a.a.wq;
import a.a.a.xB;
import a.a.a.xq;
import a.a.a.yq;
import a.a.a.yy;
import dev.aldi.sayuti.block.ExtraPaletteBlock;
import io.github.rosemoe.sora.langs.java.JavaLanguage;
import io.github.rosemoe.sora.widget.CodeEditor;
import io.github.rosemoe.sora.widget.component.Magnifier;
import io.github.rosemoe.sora.widget.schemes.EditorColorScheme;
import mod.hasrat.menu.ExtraMenuBean;
import mod.hey.studios.moreblock.ReturnMoreblockManager;
import mod.hey.studios.moreblock.importer.MoreblockImporterDialog;
import mod.hey.studios.util.Helper;
import mod.hilal.saif.asd.asdforall.AsdAll;

@SuppressLint({"ClickableViewAccessibility", "RtlHardcoded", "SetTextI18n", "DefaultLocale"})
public class LogicEditorActivity extends BaseAppCompatActivity implements View.OnClickListener, Vs, View.OnTouchListener, MoreblockImporterDialog.CallBack {
    public final Handler Z = new Handler();
    public Vibrator F;
    public boolean G;
    public DB H;
    public LinearLayout J;
    public LinearLayout K;
    public FloatingActionButton L;
    public ProjectFileBean M;
    public LogicTopMenu N;
    public LogicEditorDrawer O;
    public ObjectAnimator U;
    public ObjectAnimator V;
    public ObjectAnimator ba;
    public ObjectAnimator ca;
    public ExtraPaletteBlock extraPaletteBlock;
    public ObjectAnimator fa;
    public ObjectAnimator ga;
    public ArrayList<Pair<Integer, String>> ja;
    public Toolbar k;
    public ArrayList<Pair<Integer, String>> ka;
    public PaletteSelector l;
    public ArrayList<ProjectResourceBean> la;
    public PaletteBlock m;
    public ArrayList<ProjectResourceBean> ma;
    public ViewLogicEditor n;
    public ArrayList<ProjectResourceBean> na;
    public BlockPane o;
    public ViewDummy p;
    public ArrayList<MoreBlockCollectionBean> pa;
    public Rs w;
    public int x;
    public int y;
    public float q = 0.0f;
    public float r = 0.0f;
    public float s = 0.0f;
    public float t = 0.0f;
    public boolean u = false;
    public int[] v = new int[2];
    public int[] z = new int[2];
    public int A = 0;
    public String B = "";
    public String C = "";
    public String D = "";
    public String E = "";
    public oB P = new oB();
    public int S = 0;
    public int T = -30;
    public boolean W = false;
    public boolean X = false;
    public View Y = null;
    public boolean da = false;
    public boolean ea = false;
    public boolean ha = false;
    public boolean ia = false;
    public Runnable aa = this::r;

    private void loadEventBlocks() {
        ArrayList<BlockBean> eventBlocks = jC.a(B).a(M.getJavaName(), C + "_" + D);
        if (eventBlocks != null) {
            if (eventBlocks.size() == 0) {
                e(X);
            }

            boolean needToFindRoot = true;
            HashMap<Integer, Rs> blockIdsAndBlocks = new HashMap<>();
            for (BlockBean next : eventBlocks) {
                if (D.equals("onTextChanged") && next.opCode.equals("getArg") && next.spec.equals("text")) {
                    next.spec = "charSeq";
                }
                Rs b2 = b(next);
                blockIdsAndBlocks.put((Integer) b2.getTag(), b2);
                o.g = Math.max(o.g, (Integer) b2.getTag() + 1);
                o.a(b2, 0, 0);
                b2.setOnTouchListener(this);
                if (needToFindRoot) {
                    o.getRoot().b(b2);
                    needToFindRoot = false;
                }
            }
            for (BlockBean next2 : eventBlocks) {
                Rs block = blockIdsAndBlocks.get(Integer.valueOf(next2.id));
                if (block != null) {
                    Rs subStack1RootBlock;
                    if (next2.subStack1 >= 0 && (subStack1RootBlock = blockIdsAndBlocks.get(next2.subStack1)) != null) {
                        block.e(subStack1RootBlock);
                    }
                    Rs subStack2RootBlock;
                    if (next2.subStack2 >= 0 && (subStack2RootBlock = blockIdsAndBlocks.get(next2.subStack2)) != null) {
                        block.f(subStack2RootBlock);
                    }
                    Rs nextBlock;
                    if (next2.nextBlock >= 0 && (nextBlock = blockIdsAndBlocks.get(next2.nextBlock)) != null) {
                        block.b(nextBlock);
                    }
                    for (int i = 0; i < next2.parameters.size(); i++) {
                        String parameter = next2.parameters.get(i);
                        if (parameter != null && parameter.length() > 0) {
                            if (parameter.charAt(0) == '@') {
                                Rs parameterBlock = blockIdsAndBlocks.get(Integer.valueOf(parameter.substring(1)));
                                if (parameterBlock != null) {
                                    block.a((Ts) block.V.get(i), parameterBlock);
                                }
                            } else {
                                ((Ss) block.V.get(i)).setArgValue(parameter);
                                block.m();
                            }
                        }
                    }
                }
            }
            o.getRoot().k();
            o.b();
        }
    }

    private void redo() {
        if (!u) {
            HistoryBlockBean historyBlockBean = bC.d(B).i(s());
            if (historyBlockBean != null) {
                int actionType = historyBlockBean.getActionType();
                if (actionType == HistoryBlockBean.ACTION_TYPE_ADD) {
                    int[] locationOnScreen = new int[2];
                    o.getLocationOnScreen(locationOnScreen);
                    a(historyBlockBean.getAddedData(), historyBlockBean.getCurrentX() + locationOnScreen[0], historyBlockBean.getCurrentY() + locationOnScreen[1], true);
                    if (historyBlockBean.getCurrentParentData() != null) {
                        a(historyBlockBean.getCurrentParentData(), true);
                    }
                } else if (actionType == HistoryBlockBean.ACTION_TYPE_UPDATE) {
                    a(historyBlockBean.getCurrentUpdateData(), true);
                } else if (actionType == HistoryBlockBean.ACTION_TYPE_REMOVE) {
                    ArrayList<BlockBean> removedData = historyBlockBean.getRemovedData();

                    for (int i = removedData.size() - 1; i >= 0; i--) {
                        o.a(removedData.get(i), false);
                    }
                    if (historyBlockBean.getCurrentParentData() != null) {
                        a(historyBlockBean.getCurrentParentData(), true);
                    }
                } else if (actionType == HistoryBlockBean.ACTION_TYPE_MOVE) {
                    for (BlockBean afterMoveData : historyBlockBean.getAfterMoveData()) {
                        o.a(afterMoveData, true);
                    }

                    int[] locationOnScreen = new int[2];
                    o.getLocationOnScreen(locationOnScreen);
                    a(historyBlockBean.getAfterMoveData(), historyBlockBean.getCurrentX() + locationOnScreen[0], historyBlockBean.getCurrentY() + locationOnScreen[1], true);
                    if (historyBlockBean.getCurrentParentData() != null) {
                        a(historyBlockBean.getCurrentParentData(), true);
                    }

                    if (historyBlockBean.getCurrentOriginalParent() != null) {
                        a(historyBlockBean.getCurrentOriginalParent(), true);
                    }
                }
            }
            invalidateOptionsMenu();
        }
    }

    public void C() {
        invalidateOptionsMenu();
    }

    public final void E() {
        eC a2 = jC.a(B);
        String javaName = M.getJavaName();
        a2.a(javaName, C + "_" + D, o.getBlocks());
    }

    public final void G() {
        aB aBVar = new aB(this);
        aBVar.b(xB.b().a(getContext(), R.string.logic_editor_title_add_new_list));
        aBVar.a(R.drawable.add_96_blue);
        View a2 = wB.a(this, R.layout.logic_popup_add_list);
        RadioGroup radioGroup = a2.findViewById(R.id.rg_type);
        EditText editText = a2.findViewById(R.id.ed_input);
        ((TextInputLayout) a2.findViewById(R.id.ti_input)).setHint(xB.b().a(getContext(), R.string.logic_editor_hint_enter_variable_name));
        ((TextView) a2.findViewById(R.id.rb_int)).setText(xB.b().a(getContext(), R.string.logic_variable_type_number));
        ((TextView) a2.findViewById(R.id.rb_string)).setText(xB.b().a(getContext(), R.string.logic_variable_type_string));
        ((TextView) a2.findViewById(R.id.rb_map)).setText(xB.b().a(getContext(), R.string.logic_variable_type_map));
        ZB zb = new ZB(getContext(), a2.findViewById(R.id.ti_input), uq.b, uq.a(), jC.a(B).a(M));
        editText.setPrivateImeOptions("defaultInputmode=english;");
        aBVar.a(a2);
        aBVar.b(xB.b().a(getContext(), R.string.common_word_add), v -> {
            if (zb.b()) {
                int i = 1;
                int checkedRadioButtonId = radioGroup.getCheckedRadioButtonId();
                if (checkedRadioButtonId != R.id.rb_int) {
                    if (checkedRadioButtonId == R.id.rb_string) {
                        i = 2;
                    } else if (checkedRadioButtonId == R.id.rb_map) {
                        i = 3;
                    }
                }

                a(i, editText.getText().toString());
<<<<<<< HEAD
                mB.a(getContext(), editText);
                aBVar.dismiss();
            }
        });
        aBVar.a(xB.b().a(getContext(), R.string.common_word_cancel), v -> {
            mB.a(getContext(), editText);
            aBVar.dismiss();
        });
=======
                aBVar.dismiss();
            }
        });
        aBVar.a(xB.b().a(getApplicationContext(), R.string.common_word_cancel), Helper.getDialogDismissListener(aBVar));
>>>>>>> afbc60f3
        aBVar.show();
    }

    private void showAddNewVariableDialog() {
        aB dialog = new aB(this);
        dialog.b(xB.b().a(getContext(), R.string.logic_editor_title_add_new_variable));
        dialog.a(R.drawable.add_96_blue);

        View customView = wB.a(this, R.layout.logic_popup_add_variable);
        RadioGroup radioGroup = customView.findViewById(R.id.rg_type);
        EditText editText = customView.findViewById(R.id.ed_input);
        ((TextInputLayout) customView.findViewById(R.id.ti_input)).setHint(xB.b().a(getContext(), R.string.logic_editor_hint_enter_variable_name));
        editText.setPrivateImeOptions("defaultInputmode=english;");
        ((TextView) customView.findViewById(R.id.rb_boolean)).setText(xB.b().a(getContext(), R.string.logic_variable_type_boolean));
        ((TextView) customView.findViewById(R.id.rb_int)).setText(xB.b().a(getContext(), R.string.logic_variable_type_number));
        ((TextView) customView.findViewById(R.id.rb_string)).setText(xB.b().a(getContext(), R.string.logic_variable_type_string));
        ((TextView) customView.findViewById(R.id.rb_map)).setText(xB.b().a(getContext(), R.string.logic_variable_type_map));
        ZB nameValidator = new ZB(getContext(), customView.findViewById(R.id.ti_input), uq.b, uq.a(), jC.a(B).a(M));
        dialog.a(customView);
        dialog.b(xB.b().a(getContext(), R.string.common_word_add), v -> {
            int variableType = 1;
            if (radioGroup.getCheckedRadioButtonId() == R.id.rb_boolean) {
                variableType = 0;
            } else if (radioGroup.getCheckedRadioButtonId() != R.id.rb_int) {
                if (radioGroup.getCheckedRadioButtonId() == R.id.rb_string) {
                    variableType = 2;
                } else if (radioGroup.getCheckedRadioButtonId() == R.id.rb_map) {
                    variableType = 3;
                }
            }

            if (nameValidator.b()) {
                b(variableType, editText.getText().toString());
<<<<<<< HEAD
                mB.a(getContext(), editText);
                dialog.dismiss();
            }
        });
        dialog.a(xB.b().a(getContext(), R.string.common_word_cancel), v -> {
            mB.a(getContext(), editText);
            dialog.dismiss();
        });
=======
                dialog.dismiss();
            }
        });
        dialog.a(xB.b().a(getApplicationContext(), R.string.common_word_cancel), Helper.getDialogDismissListener(dialog));
>>>>>>> afbc60f3
        dialog.show();
    }

    public final void I() {
        pa = Pp.h().f();
        new MoreblockImporterDialog(this, pa, this).show();
    }

    public final void J() {
        aB aBVar = new aB(this);
        aBVar.b(xB.b().a(getContext(), R.string.logic_editor_title_remove_list));
        aBVar.a(R.drawable.delete_96);
        View a2 = wB.a(this, R.layout.property_popup_selector_single);
        ViewGroup viewGroup = a2.findViewById(R.id.rg_content);
        for (Pair<Integer, String> list : jC.a(B).j(M.getJavaName())) {
            viewGroup.addView(e(list.second));
        }
        aBVar.a(a2);
        aBVar.b(xB.b().a(getContext(), R.string.common_word_remove), v -> {
            int childCount = viewGroup.getChildCount();
            int i = 0;
            while (i < childCount) {
                RadioButton radioButton = (RadioButton) viewGroup.getChildAt(i);
                if (radioButton.isChecked()) {
                    if (!o.b(radioButton.getText().toString())) {
                        if (!jC.a(B).b(M.getJavaName(), radioButton.getText().toString(), C + "_" + D)) {
                            l(radioButton.getText().toString());
                        }
                    }
                    Toast.makeText(getContext(), xB.b().a(getContext(), R.string.logic_editor_message_currently_used_list), Toast.LENGTH_SHORT).show();
                    return;
                }
                i++;
            }
            aBVar.dismiss();
        });
        aBVar.a(xB.b().a(getContext(), R.string.common_word_cancel), Helper.getDialogDismissListener(aBVar));
        aBVar.show();
    }

    public final void K() {
        aB aBVar = new aB(this);
        aBVar.b(xB.b().a(getContext(), R.string.logic_editor_title_remove_variable));
        aBVar.a(R.drawable.delete_96);
        View a2 = wB.a(this, R.layout.property_popup_selector_single);
        ViewGroup viewGroup = a2.findViewById(R.id.rg_content);
        for (Pair<Integer, String> next : jC.a(B).k(M.getJavaName())) {
            RadioButton e = e(next.second);
            e.setTag(next.first);
            viewGroup.addView(e);
        }
        aBVar.a(a2);
        aBVar.b(xB.b().a(getContext(), R.string.common_word_remove), v -> {
            int childCount = viewGroup.getChildCount();
            int i = 0;
            while (i < childCount) {
                RadioButton radioButton = (RadioButton) viewGroup.getChildAt(i);
                if (radioButton.isChecked()) {
                    if (!o.c(radioButton.getText().toString())) {
                        if (!jC.a(B).c(M.getJavaName(), radioButton.getText().toString(), C + "_" + D)) {
                            m(radioButton.getText().toString());
                        }
                    }
                    Toast.makeText(getContext(), xB.b().a(getContext(), R.string.logic_editor_message_currently_used_variable), Toast.LENGTH_SHORT).show();
                    return;
                }
                i++;
            }
            aBVar.dismiss();
        });
        aBVar.a(xB.b().a(getContext(), R.string.common_word_cancel), Helper.getDialogDismissListener(aBVar));
        aBVar.show();
    }

    public void L() {
        try {
            new Handler().postDelayed(() -> new ProjectSaver(this).execute(), 500L);
        } catch (Exception e) {
            e.printStackTrace();
        }
    }

    private void undo() {
        if (!u) {
            HistoryBlockBean history = bC.d(B).j(s());
            if (history != null) {
                int actionType = history.getActionType();
                if (actionType == HistoryBlockBean.ACTION_TYPE_ADD) {
                    ArrayList<BlockBean> addedData = history.getAddedData();
                    for (int i = addedData.size() - 1; i >= 0; i--) {
                        o.a(addedData.get(i), false);
                    }

                    if (history.getPrevParentData() != null) {
                        history.getPrevParentData().print();
                        a(history.getPrevParentData(), true);
                    }
                } else if (actionType == HistoryBlockBean.ACTION_TYPE_UPDATE) {
                    a(history.getPrevUpdateData(), true);
                } else if (actionType == HistoryBlockBean.ACTION_TYPE_REMOVE) {
                    int[] oLocationOnScreen = new int[2];
                    o.getLocationOnScreen(oLocationOnScreen);
                    a(history.getRemovedData(), history.getCurrentX() + oLocationOnScreen[0], history.getCurrentY() + oLocationOnScreen[1], true);

                    if (history.getPrevParentData() != null) {
                        a(history.getPrevParentData(), true);
                    }
                } else if (actionType == HistoryBlockBean.ACTION_TYPE_MOVE) {
                    for (BlockBean beforeMoveBlock : history.getBeforeMoveData()) {
                        o.a(beforeMoveBlock, true);
                    }

                    int[] oLocationOnScreen = new int[2];
                    o.getLocationOnScreen(oLocationOnScreen);
                    a(history.getBeforeMoveData(), history.getPrevX() + oLocationOnScreen[0], history.getPrevY() + oLocationOnScreen[1], true);

                    if (history.getPrevParentData() != null) {
                        a(history.getPrevParentData(), true);
                    }
                    if (history.getPrevOriginalParent() != null) {
                        a(history.getPrevOriginalParent(), true);
                    }
                }
            }

            invalidateOptionsMenu();
        }
    }

    public Rs a(Rs rs, int i, int i2, boolean z) {
        Rs a2 = o.a(rs, i, i2, z);
        if (!z) {
            a2.setOnTouchListener(this);
        }
        return a2;
    }

    public View a(String str, String str2) {
        Ts a2 = m.a("", str, str2);
        a2.setTag(str2);
        a2.setClickable(true);
        a2.setOnTouchListener(this);
        return a2;
    }

    public final View a(String str, String str2, String str3) {
        Ts a2 = m.a(str, str2, str3);
        a2.setTag(str3);
        a2.setClickable(true);
        a2.setOnTouchListener(this);
        return a2;
    }

    public final View a(String str, String str2, String str3, String str4) {
        Ts a2 = m.a(str, str2, str3, str4);
        a2.setTag(str4);
        a2.setClickable(true);
        a2.setOnTouchListener(this);
        return a2;
    }

    public final LinearLayout a(String str, boolean z) {
        Uri fromFile;
        float a2 = wB.a(this, 1.0f);
        LinearLayout linearLayout = new LinearLayout(this);
        linearLayout.setLayoutParams(new LinearLayout.LayoutParams(ViewGroup.LayoutParams.MATCH_PARENT, (int) (60.0f * a2)));
        linearLayout.setGravity(Gravity.CENTER | Gravity.LEFT);
        linearLayout.setOrientation(LinearLayout.HORIZONTAL);
        TextView textView = new TextView(this);
        LinearLayout.LayoutParams layoutParams = new LinearLayout.LayoutParams(0, ViewGroup.LayoutParams.WRAP_CONTENT);
        layoutParams.weight = 1.0f;
        textView.setLayoutParams(layoutParams);
        textView.setText(str);
        linearLayout.addView(textView);
        ImageView imageView = new ImageView(this);
        imageView.setScaleType(ImageView.ScaleType.CENTER_CROP);
        int i = (int) (a2 * 48.0f);
        imageView.setLayoutParams(new LinearLayout.LayoutParams(i, i));
        if (!"NONE".equals(str)) {
            if (z) {
                imageView.setImageResource(getResources().getIdentifier(str, "drawable", getContext().getPackageName()));
            } else {
                if (Build.VERSION.SDK_INT >= 24) {
                    fromFile = FileProvider.a(getContext(), getContext().getPackageName() + ".provider", new File(jC.d(B).f(str)));
                } else {
                    fromFile = Uri.fromFile(new File(jC.d(B).f(str)));
                }
                Glide.with(this).load(fromFile).signature(kC.n()).error(R.drawable.ic_remove_grey600_24dp).into(imageView);
            }
            imageView.setBackgroundColor(0xffbdbdbd);
        } else {
            imageView.setBackgroundColor(Color.WHITE);
        }
        linearLayout.addView(imageView);
        return linearLayout;
    }

    public final ArrayList<BlockBean> a(ArrayList<BlockBean> arrayList, int i, int i2, boolean z) {
        HashMap<Integer, Integer> hashMap = new HashMap<>();
        ArrayList<BlockBean> arrayList2 = new ArrayList<>();
        for (BlockBean next : arrayList) {
            if (next.id != null && !next.id.equals("")) {
                arrayList2.add(next.clone());
            }
        }
        for (BlockBean next2 : arrayList2) {
            if (Integer.parseInt(next2.id) >= 99000000) {
                hashMap.put(Integer.valueOf(next2.id), o.g);
                o.g = o.g + 1;
            } else {
                hashMap.put(Integer.valueOf(next2.id), Integer.valueOf(next2.id));
            }
        }
        int size = arrayList2.size();
        while (true) {
            size--;
            if (size < 0) {
                break;
            }
            BlockBean blockBean = arrayList2.get(size);
            if (!a(blockBean)) {
                arrayList2.remove(size);
                hashMap.remove(Integer.valueOf(blockBean.id));
            }
        }
        for (BlockBean block : arrayList2) {
            if (hashMap.containsKey(Integer.valueOf(block.id))) {
                block.id = String.valueOf(hashMap.get(Integer.valueOf(block.id)));
            } else {
                block.id = "";
            }
            for (int j = 0; j < block.parameters.size(); j++) {
                String parameter = block.parameters.get(j);
                if (parameter != null && parameter.length() > 0 && parameter.charAt(0) == '@') {
                    int parameterId = Integer.parseInt(parameter.substring(1));
                    int parameterAsBlockId = hashMap.containsKey(parameterId) ? hashMap.get(parameterId) : 0;
                    if (parameterAsBlockId >= 0) {
                        block.parameters.set(j, '@' + String.valueOf(parameterAsBlockId));
                    } else {
                        block.parameters.set(j, "");
                    }
                }
            }
            if (block.subStack1 >= 0 && hashMap.containsKey(block.subStack1)) {
                block.subStack1 = hashMap.get(block.subStack1);
            }
            if (block.subStack2 >= 0 && hashMap.containsKey(block.subStack2)) {
                block.subStack2 = hashMap.get(block.subStack2);
            }
            if (block.nextBlock >= 0 && hashMap.containsKey(block.nextBlock)) {
                block.nextBlock = hashMap.get(block.nextBlock);
            }
        }
        Rs firstBlock = null;
        for (int j = 0; j < arrayList2.size(); j++) {
            BlockBean blockBean = arrayList2.get(j);
            if (blockBean.id != null && !blockBean.id.equals("")) {
                Rs block = b(blockBean);
                if (j == 0) {
                    firstBlock = block;
                }
                o.a(block, i, i2);
                block.setOnTouchListener(this);
            }
        }
        for (BlockBean block : arrayList2) {
            if (block.id != null && !block.id.equals("")) {
                a(block, false);
            }
        }
        if (firstBlock != null && z) {
            firstBlock.p().k();
            o.b();
        }
        return arrayList2;
    }

    @Override
    public void a(int i, int i2) {
        extraPaletteBlock.setBlock(i, i2);
    }

    public void a(int i, String str) {
        jC.a(B).b(M.getJavaName(), i, str);
        a(1, 0xffcc5b22);
    }

    public final void a(Rs rs) {
        w = null;
        y = -1;
        x = 0;
        int[] iArr = new int[2];
        z = iArr;
        rs.getLocationOnScreen(iArr);
        Rs rs2 = rs.E;
        if (rs2 != null) {
            w = rs2;
        }
        Rs rs3 = w;
        if (rs3 == null) {
            return;
        }
        if (rs3.ha == (Integer) rs.getTag()) {
            x = 0;
        } else if (w.ia == (Integer) rs.getTag()) {
            x = 2;
        } else if (w.ja == (Integer) rs.getTag()) {
            x = 3;
        } else if (w.V.contains(rs)) {
            x = 5;
            y = w.V.indexOf(rs);
        }
    }

    public void a(Rs rs, float f, float f2) {
        for (View next : rs.V) {
            if ((next instanceof Ss) && next.getX() < f && next.getX() + next.getWidth() > f && next.getY() < f2 && next.getY() + next.getHeight() > f2) {
                new ExtraMenuBean(this).defineMenuSelector((Ss) next);
                return;
            }
        }
    }

    public void a(Ss ss, Object obj) {
        BlockBean clone = ss.E.getBean().clone();
        ss.setArgValue(obj);
        ss.E.m();
        ss.E.p().k();
        ss.E.pa.b();
        bC.d(B).a(s(), clone, ss.E.getBean().clone());
        C();
    }

    public final void a(Ss ss, String str) {
        aB var3;
        label54:
        {
            var3 = new aB(this);
            xB var4;
            Context var5;
            int var6;
            if (str.equals("property_image")) {
                var4 = xB.b();
                var5 = getContext();
                var6 = R.string.logic_editor_title_select_image;
            } else {
                if (!str.equals("property_background_resource")) {
                    break label54;
                }

                var4 = xB.b();
                var5 = getContext();
                var6 = R.string.logic_editor_title_select_image_background;
            }

            var3.b(var4.a(var5, var6));
        }

        var3.a(R.drawable.ic_picture_48dp);
        View var12 = wB.a(this, R.layout.property_popup_selector_color);
        RadioGroup var7 = var12.findViewById(R.id.rg);
        LinearLayout var11 = var12.findViewById(R.id.content);
        ArrayList<String> var8 = jC.d(B).m();
        if (xq.a(B) || xq.b(B)) {
            if ("property_image".equals(str)) {
                var8.add(0, "default_image");
            } else if ("property_background_resource".equals(str)) {
                var8.add(0, "NONE");
            }
        }

        for (String value : var8) {
            str = value;
            RadioButton var9 = c(str);
            var7.addView(var9);
            if (str.equals(ss.getArgValue())) {
                var9.setChecked(true);
            }

            LinearLayout var10;
            if ((xq.a(B) || xq.b(B)) && !str.equals("default_image") && !"NONE".equals(str)) {
                var10 = a(str, false);
            } else {
                var10 = a(str, true);
            }

            var10.setOnClickListener(v -> {
                RadioButton button = (RadioButton) var7.getChildAt(var11.indexOfChild(v));
                button.setChecked(true);
            });
            var11.addView(var10);
        }

        var3.a(var12);
        var3.b(xB.b().a(getContext(), R.string.common_word_save), v -> {
            int childCount = var7.getChildCount();
            int i = 0;
            while (true) {
                if (i >= childCount) {
                    break;
                }
                RadioButton radioButton = (RadioButton) var7.getChildAt(i);
                if (radioButton.isChecked()) {
                    a(ss, radioButton.getTag());
                    break;
                }
                i++;
            }
            var3.dismiss();
        });
        var3.a(xB.b().a(getContext(), R.string.common_word_cancel), Helper.getDialogDismissListener(var3));
        var3.show();
    }

    public void a(Ss ss, boolean z) {
        aB aBVar = new aB(this);
        aBVar.b(xB.b().a(getContext(), z ? R.string.logic_editor_title_enter_number_value : R.string.logic_editor_title_enter_string_value));
        aBVar.a(R.drawable.rename_96_blue);
        View a2 = wB.a(this, R.layout.property_popup_input_text);
        EditText editText = a2.findViewById(R.id.ed_input);
        if (z) {
            editText.setInputType(InputType.TYPE_CLASS_NUMBER | InputType.TYPE_NUMBER_FLAG_DECIMAL | InputType.TYPE_NUMBER_FLAG_SIGNED);
            editText.setImeOptions(EditorInfo.IME_ACTION_DONE);
            editText.setMaxLines(1);
        } else {
            editText.setInputType(InputType.TYPE_CLASS_TEXT | InputType.TYPE_TEXT_FLAG_NO_SUGGESTIONS | InputType.TYPE_TEXT_FLAG_MULTI_LINE);
            editText.setImeOptions(EditorInfo.IME_ACTION_NONE);
        }
        editText.setText(ss.getArgValue().toString());
        aBVar.a(a2);
        aBVar.b(xB.b().a(getContext(), R.string.common_word_save), v -> {
            String text = editText.getText().toString();
            emptyStringSetter:
            {
                if (z) {
                    try {
                        double d = Double.parseDouble(text);
                        if (!Double.isNaN(d) && !Double.isInfinite(d)) {
                            break emptyStringSetter;
                        }
                    } catch (NumberFormatException e) {
                        e.printStackTrace();
                    }
                } else if (text.length() > 0) {
                    if (text.charAt(0) == '@') {
                        text = " " + text;
                        break emptyStringSetter;
                    }
                }

                text = "";
            }

            a(ss, (Object) text);
<<<<<<< HEAD
            mB.a(getContext(), editText);
            aBVar.dismiss();
        });
        aBVar.a(xB.b().a(getContext(), R.string.common_word_cancel), v -> {
            mB.a(getContext(), editText);
=======
>>>>>>> afbc60f3
            aBVar.dismiss();
        });
        aBVar.a(xB.b().a(getApplicationContext(), R.string.common_word_cancel), Helper.getDialogDismissListener(aBVar));
        aBVar.show();
    }

    public final void a(BlockBean blockBean, boolean z) {
        Rs block = o.a(blockBean.id);
        if (block != null) {
            block.ia = -1;
            block.ja = -1;
            block.ha = -1;

            for (int i = 0; i < blockBean.parameters.size(); i++) {
                String parameter = blockBean.parameters.get(i);
                if (parameter != null) {
                    if (parameter.length() > 0 && parameter.charAt(0) == '@') {
                        int blockId = Integer.parseInt(parameter.substring(1));
                        if (blockId > 0) {
                            Rs parameterBlock = o.a(blockId);
                            if (parameterBlock != null) {
                                block.a((Ts) block.V.get(i), parameterBlock);
                            }
                        }
                    } else {
                        if (block.V.get(i) instanceof Ss) {
                            Ss ss = (Ss) block.V.get(i);
                            String javaName = M.getJavaName();
                            String xmlName = M.getXmlName();
                            if (D.equals("onBindCustomView")) {
                                String customView = jC.a(B).c(M.getXmlName(), C).customView;
                                if (customView != null) {
                                    xmlName = ProjectFileBean.getXmlName(customView);
                                }
                            }

                            if (parameter.length() > 0) {
                                if (ss.b.equals("m")) {
                                    switch (ss.c) {
                                        case "varInt":
                                            jC.a(B).f(javaName, ExtraMenuBean.VARIABLE_TYPE_NUMBER, parameter);
                                            break;

                                        case "varBool":
                                            jC.a(B).f(javaName, ExtraMenuBean.VARIABLE_TYPE_BOOLEAN, parameter);
                                            break;

                                        case "varStr":
                                            jC.a(B).f(javaName, ExtraMenuBean.VARIABLE_TYPE_STRING, parameter);
                                            break;

                                        case "listInt":
                                            jC.a(B).e(javaName, ExtraMenuBean.LIST_TYPE_NUMBER, parameter);
                                            break;

                                        case "listStr":
                                            jC.a(B).e(javaName, ExtraMenuBean.LIST_TYPE_STRING, parameter);
                                            break;

                                        case "listMap":
                                            jC.a(B).e(javaName, ExtraMenuBean.LIST_TYPE_MAP, parameter);
                                            break;

                                        case "list":
                                            boolean b = jC.a(B).e(javaName, ExtraMenuBean.LIST_TYPE_NUMBER, parameter);
                                            if (!b) {
                                                b = jC.a(B).e(javaName, ExtraMenuBean.LIST_TYPE_STRING, parameter);
                                            }

                                            if (!b) {
                                                jC.a(B).e(javaName, ExtraMenuBean.LIST_TYPE_MAP, parameter);
                                            }
                                            break;

                                        case "view":
                                            jC.a(B).h(xmlName, parameter);
                                            break;

                                        case "textview":
                                            jC.a(B).g(xmlName, parameter);
                                            break;

                                        case "checkbox":
                                            jC.a(B).e(xmlName, parameter);
                                            break;

                                        case "imageview":
                                            jC.a(B).g(xmlName, ViewBean.VIEW_TYPE_WIDGET_IMAGEVIEW, parameter);
                                            break;

                                        case "seekbar":
                                            jC.a(B).g(xmlName, ViewBean.VIEW_TYPE_WIDGET_SEEKBAR, parameter);
                                            break;

                                        case "calendarview":
                                            jC.a(B).g(xmlName, ViewBean.VIEW_TYPE_WIDGET_CALENDARVIEW, parameter);
                                            break;

                                        case "adview":
                                            jC.a(B).g(xmlName, ViewBean.VIEW_TYPE_WIDGET_ADVIEW, parameter);
                                            break;

                                        case "listview":
                                            jC.a(B).g(xmlName, ViewBean.VIEW_TYPE_WIDGET_LISTVIEW, parameter);
                                            break;

                                        case "spinner":
                                            jC.a(B).g(xmlName, ViewBean.VIEW_TYPE_WIDGET_SPINNER, parameter);
                                            break;

                                        case "webview":
                                            jC.a(B).g(xmlName, ViewBean.VIEW_TYPE_WIDGET_WEBVIEW, parameter);
                                            break;

                                        case "switch":
                                            jC.a(B).g(xmlName, ViewBean.VIEW_TYPE_WIDGET_SWITCH, parameter);
                                            break;

                                        case "progressbar":
                                            jC.a(B).g(xmlName, ViewBean.VIEW_TYPE_WIDGET_PROGRESSBAR, parameter);
                                            break;

                                        case "mapview":
                                            jC.a(B).g(xmlName, ViewBean.VIEW_TYPE_WIDGET_MAPVIEW, parameter);
                                            break;

                                        case "intent":
                                            jC.a(B).d(javaName, ComponentBean.COMPONENT_TYPE_INTENT, parameter);
                                            break;

                                        case "file":
                                            jC.a(B).d(javaName, ComponentBean.COMPONENT_TYPE_SHAREDPREF, parameter);
                                            break;

                                        case "calendar":
                                            jC.a(B).d(javaName, ComponentBean.COMPONENT_TYPE_CALENDAR, parameter);
                                            break;

                                        case "timer":
                                            jC.a(B).d(javaName, ComponentBean.COMPONENT_TYPE_TIMERTASK, parameter);
                                            break;

                                        case "vibrator":
                                            jC.a(B).d(javaName, ComponentBean.COMPONENT_TYPE_VIBRATOR, parameter);
                                            break;

                                        case "dialog":
                                            jC.a(B).d(javaName, ComponentBean.COMPONENT_TYPE_DIALOG, parameter);
                                            break;

                                        case "mediaplayer":
                                            jC.a(B).d(javaName, ComponentBean.COMPONENT_TYPE_MEDIAPLAYER, parameter);
                                            break;

                                        case "soundpool":
                                            jC.a(B).d(javaName, ComponentBean.COMPONENT_TYPE_SOUNDPOOL, parameter);
                                            break;

                                        case "objectanimator":
                                            jC.a(B).d(javaName, ComponentBean.COMPONENT_TYPE_OBJECTANIMATOR, parameter);
                                            break;

                                        case "firebase":
                                            jC.a(B).d(javaName, ComponentBean.COMPONENT_TYPE_FIREBASE, parameter);
                                            break;

                                        case "firebaseauth":
                                            jC.a(B).d(javaName, ComponentBean.COMPONENT_TYPE_FIREBASE_AUTH, parameter);
                                            break;

                                        case "firebasestorage":
                                            jC.a(B).d(javaName, ComponentBean.COMPONENT_TYPE_FIREBASE_STORAGE, parameter);
                                            break;

                                        case "gyroscope":
                                            jC.a(B).d(javaName, ComponentBean.COMPONENT_TYPE_GYROSCOPE, parameter);
                                            break;

                                        case "interstitialad":
                                            jC.a(B).d(javaName, ComponentBean.COMPONENT_TYPE_INTERSTITIAL_AD, parameter);
                                            break;

                                        case "requestnetwork":
                                            jC.a(B).d(javaName, ComponentBean.COMPONENT_TYPE_REQUEST_NETWORK, parameter);
                                            break;

                                        case "texttospeech":
                                            jC.a(B).d(javaName, ComponentBean.COMPONENT_TYPE_TEXT_TO_SPEECH, parameter);
                                            break;

                                        case "speechtotext":
                                            jC.a(B).d(javaName, ComponentBean.COMPONENT_TYPE_SPEECH_TO_TEXT, parameter);
                                            break;

                                        case "bluetoothconnect":
                                            jC.a(B).d(javaName, ComponentBean.COMPONENT_TYPE_BLUETOOTH_CONNECT, parameter);
                                            break;

                                        case "locationmanager":
                                            jC.a(B).d(javaName, ComponentBean.COMPONENT_TYPE_LOCATION_MANAGER, parameter);
                                            break;

                                        case "resource_bg":
                                        case "resource":
                                            for (String str : jC.d(B).m()) {
                                                // Like this in vanilla Sketchware. Don't ask me why.
                                                //noinspection StatementWithEmptyBody
                                                if (parameter.equals(str)) {
                                                }
                                            }
                                            break;

                                        case "activity":
                                            for (String str : jC.b(B).d()) {
                                                // Like this in vanilla Sketchware. Don't ask me why.
                                                //noinspection StatementWithEmptyBody
                                                if (parameter.equals(str.substring(str.indexOf(".java")))) {
                                                }
                                            }
                                            break;

                                        case "sound":
                                            for (String str : jC.d(B).p()) {
                                                // Like this in vanilla Sketchware. Don't ask me why.
                                                //noinspection StatementWithEmptyBody
                                                if (parameter.equals(str)) {
                                                }
                                            }
                                            break;

                                        case "videoad":
                                            jC.a(B).d(xmlName, ComponentBean.COMPONENT_TYPE_REWARDED_VIDEO_AD, parameter);
                                            break;

                                        case "progressdialog":
                                            jC.a(B).d(xmlName, ComponentBean.COMPONENT_TYPE_PROGRESS_DIALOG, parameter);
                                            break;

                                        case "datepickerdialog":
                                            jC.a(B).d(xmlName, ComponentBean.COMPONENT_TYPE_DATE_PICKER_DIALOG, parameter);
                                            break;

                                        case "timepickerdialog":
                                            jC.a(B).d(xmlName, ComponentBean.COMPONENT_TYPE_TIME_PICKER_DIALOG, parameter);
                                            break;

                                        case "notification":
                                            jC.a(B).d(xmlName, ComponentBean.COMPONENT_TYPE_NOTIFICATION, parameter);
                                            break;

                                        case "radiobutton":
                                            jC.a(B).g(xmlName, 19, parameter);
                                            break;

                                        case "ratingbar":
                                            jC.a(B).g(xmlName, 20, parameter);
                                            break;

                                        case "videoview":
                                            jC.a(B).g(xmlName, 21, parameter);
                                            break;

                                        case "searchview":
                                            jC.a(B).g(xmlName, 22, parameter);
                                            break;

                                        case "actv":
                                            jC.a(B).g(xmlName, 23, parameter);
                                            break;

                                        case "mactv":
                                            jC.a(B).g(xmlName, 24, parameter);
                                            break;

                                        case "gridview":
                                            jC.a(B).g(xmlName, 25, parameter);
                                            break;

                                        case "tablayout":
                                            jC.a(B).g(xmlName, 30, parameter);
                                            break;

                                        case "viewpager":
                                            jC.a(B).g(xmlName, 31, parameter);
                                            break;

                                        case "bottomnavigation":
                                            jC.a(B).g(xmlName, 32, parameter);
                                            break;

                                        case "badgeview":
                                            jC.a(B).g(xmlName, 33, parameter);
                                            break;

                                        case "patternview":
                                            jC.a(B).g(xmlName, 34, parameter);
                                            break;

                                        case "sidebar":
                                            jC.a(B).g(xmlName, 35, parameter);
                                            break;

                                        default:
                                            extraPaletteBlock.e(ss.c, parameter);
                                    }
                                }
                            }

                            ss.setArgValue(parameter);
                            block.m();
                        }
                    }
                }
            }

            int subStack1RootBlockId = blockBean.subStack1;
            if (subStack1RootBlockId >= 0) {
                Rs subStack1RootBlock = o.a(subStack1RootBlockId);
                if (subStack1RootBlock != null) {
                    block.e(subStack1RootBlock);
                }
            }

            int subStack2RootBlockId = blockBean.subStack2;
            if (subStack2RootBlockId >= 0) {
                Rs subStack2RootBlock = o.a(subStack2RootBlockId);
                if (subStack2RootBlock != null) {
                    block.f(subStack2RootBlock);
                }
            }

            int nextBlockId = blockBean.nextBlock;
            if (nextBlockId >= 0) {
                Rs nextBlock = o.a(nextBlockId);
                if (nextBlock != null) {
                    block.b(nextBlock);
                }
            }

            block.m();
            if (z) {
                block.p().k();
                o.b();
            }
        }
    }

    public final void a(MoreBlockCollectionBean moreBlockCollectionBean) {
        String str = moreBlockCollectionBean.spec;
        String substring = str.contains(" ") ? str.substring(0, str.indexOf(' ')) : str;
        jC.a(B).a(M.getJavaName(), substring, str);
        eC a2 = jC.a(B);
        String javaName = M.getJavaName();
        a2.a(javaName, substring + "_moreBlock", moreBlockCollectionBean.blocks);
        bB.a(getContext(), xB.b().a(getContext(), R.string.common_message_complete_save), bB.TOAST_NORMAL).show();
        a(8, 0xff8a55d7);
    }

    public final void a(String str, int i) {
        m.a(str, i);
    }

    public final void a(String str, Rs rs) {
        ArrayList<String> arrayList;
        ArrayList<Rs> allChildren = rs.getAllChildren();
        ArrayList<BlockBean> arrayList2 = new ArrayList<>();
        for (Rs child : allChildren) {
            BlockBean blockBean = new BlockBean();
            BlockBean bean = child.getBean();
            blockBean.copy(bean);
            blockBean.id = String.format("99%06d", Integer.valueOf(bean.id));
            int i = bean.subStack1;
            if (i > 0) {
                blockBean.subStack1 = i + 99000000;
            }
            int i2 = bean.subStack2;
            if (i2 > 0) {
                blockBean.subStack2 = i2 + 99000000;
            }
            int i3 = bean.nextBlock;
            if (i3 > 0) {
                blockBean.nextBlock = i3 + 99000000;
            }
            blockBean.parameters.clear();
            for (String next : bean.parameters) {
                if (next.length() <= 1 || next.charAt(0) != '@') {
                    arrayList = blockBean.parameters;
                } else {
                    String format = String.format("99%06d", Integer.valueOf(next.substring(1)));
                    arrayList = blockBean.parameters;
                    next = '@' + format;
                }
                arrayList.add(next);
            }
            arrayList2.add(blockBean);
        }
        try {
            Mp.h().a(str, arrayList2, true);
            O.a(str, arrayList2).setOnTouchListener(this);
        } catch (Exception e) {
            // The bytecode is lying. Checked exceptions suck.
            //noinspection ConstantConditions
            if (e instanceof yy) {
                e.printStackTrace();
            } else {
                throw e;
            }
        }
    }

    public final void a(boolean z) {
        N.a(z);
    }

    public final boolean a(float f, float f2) {
        return N.a(f, f2);
    }

    public final boolean a(BlockBean blockBean) {
        if (blockBean.opCode.equals("getArg")) {
            return true;
        }
        if (blockBean.opCode.equals("definedFunc")) {
            Iterator<Pair<String, String>> it = jC.a(B).i(M.getJavaName()).iterator();
            boolean z = false;
            while (it.hasNext()) {
                if (blockBean.spec.equals(ReturnMoreblockManager.getMbName(it.next().second))) {
                    z = true;
                }
            }
            if (!z) {
                return false;
            }
        }
        return blockBean.opCode.equals("getVar") || !blockBean.opCode.equals("viewOnClick") || D.equals("onBindCustomView");
    }

    public Rs b(BlockBean blockBean) {
        return new Rs(this, Integer.parseInt(blockBean.id), blockBean.spec, blockBean.type, blockBean.typeName, blockBean.opCode);
    }

    private RadioButton getFontRadioButton(String fontName) {
        RadioButton radioButton = new RadioButton(this);
        radioButton.setText("");
        radioButton.setTag(fontName);
        LinearLayout.LayoutParams layoutParams = new LinearLayout.LayoutParams(ViewGroup.LayoutParams.WRAP_CONTENT, (int) (wB.a(this, 1.0f) * 60.0f));
        radioButton.setGravity(Gravity.CENTER | Gravity.LEFT);
        radioButton.setLayoutParams(layoutParams);
        return radioButton;
    }

    public void b(int i, String str) {
        jC.a(B).c(M.getJavaName(), i, str);
        a(0, 0xffee7d16);
    }

    public void b(Rs rs) {
        o.b(rs);
    }

    public final void b(Ss ss) {
        View a2 = wB.a(this, R.layout.color_picker);
        a2.setAnimation(AnimationUtils.loadAnimation(this, R.anim.abc_fade_in));
        Zx zx = new Zx(a2, this, (ss.getArgValue() == null || ss.getArgValue().toString().length() <= 0 || ss.getArgValue().toString().indexOf("0xFF") != 0) ? 0 : Color.parseColor(ss.getArgValue().toString().replace("0xFF", "#")), true, false);
        zx.a(i -> {
            if (i == 0) {
                a(ss, (Object) "Color.TRANSPARENT");
            } else {
                a(ss, (Object) String.format("0x%08X", i & (Color.WHITE)));
            }
        });
        zx.setAnimationStyle(R.anim.abc_fade_in);
        zx.showAtLocation(a2, Gravity.CENTER, 0, 0);
    }

    public final void b(MoreBlockCollectionBean moreBlockCollectionBean) {
        aB aBVar = new aB(this);
        aBVar.b(xB.b().a(getContext(), R.string.logic_more_block_title_change_block_name));
        aBVar.a(R.drawable.more_block_96dp);
        View a2 = wB.a(getBaseContext(), R.layout.property_popup_save_to_favorite);
        ((TextView) a2.findViewById(R.id.tv_favorites_guide)).setText(xB.b().a(getContext(), R.string.logic_more_block_desc_change_block_name));
        EditText editText = a2.findViewById(R.id.ed_input);
        editText.setPrivateImeOptions("defaultInputmode=english;");
        editText.setLines(1);
        editText.setInputType(InputType.TYPE_CLASS_TEXT | InputType.TYPE_TEXT_FLAG_NO_SUGGESTIONS);
        editText.setImeOptions(EditorInfo.IME_ACTION_DONE);
        ZB zb = new ZB(getBaseContext(), a2.findViewById(R.id.ti_input), uq.b, uq.a(), jC.a(B).a(M));
        aBVar.a(a2);
        aBVar.b(xB.b().a(getContext(), R.string.common_word_save), v -> {
            if (zb.b()) {
                String spec = moreBlockCollectionBean.spec;
                String substring = spec.contains(" ") ? spec.substring(spec.indexOf(" ")) : "";
                moreBlockCollectionBean.spec = editText.getText().toString() + substring;
                d(moreBlockCollectionBean);
<<<<<<< HEAD
                mB.a(getContext(), editText);
                aBVar.dismiss();
            }
        });
        aBVar.a(xB.b().a(getContext(), R.string.common_word_cancel), v -> {
            mB.a(getContext(), editText);
            aBVar.dismiss();
        });
=======
                aBVar.dismiss();
            }
        });
        aBVar.a(xB.b().a(getApplicationContext(), R.string.common_word_cancel), Helper.getDialogDismissListener(aBVar));
>>>>>>> afbc60f3
        aBVar.show();
    }

    public final void b(String str, String str2) {
        TextView a2 = m.a(str);
        a2.setTag(str2);
        a2.setSoundEffectsEnabled(true);
        a2.setOnClickListener(this);
    }

    public final void b(String str, String str2, View.OnClickListener onClickListener) {
        TextView a2 = m.a(str);
        a2.setTag(str2);
        a2.setSoundEffectsEnabled(true);
        a2.setOnClickListener(onClickListener);
    }

    public final void b(boolean z) {
        N.b(z);
    }

    public final boolean b(float f, float f2) {
        return N.b(f, f2);
    }

    public final RadioButton c(String str) {
        RadioButton radioButton = new RadioButton(this);
        radioButton.setText("");
        radioButton.setTag(str);
        LinearLayout.LayoutParams layoutParams = new LinearLayout.LayoutParams(ViewGroup.LayoutParams.WRAP_CONTENT, (int) (wB.a(this, 1.0f) * 60.0f));
        radioButton.setGravity(Gravity.CENTER | Gravity.LEFT);
        radioButton.setLayoutParams(layoutParams);
        return radioButton;
    }

    public final void c(int i, String str) {
        if (ka == null) {
            ka = new ArrayList<>();
        }
        for (Pair<Integer, String> next : jC.a(B).j(M.getJavaName())) {
            if (next.first == i && next.second.equals(str)) {
                return;
            }
        }
        boolean z = false;
        Iterator<Pair<Integer, String>> it2 = ka.iterator();
        while (true) {
            if (!it2.hasNext()) {
                break;
            }
            Pair<Integer, String> next2 = it2.next();
            if (next2.first == i && next2.second.equals(str)) {
                z = true;
                break;
            }
        }
        if (!z) {
            ka.add(new Pair<>(i, str));
        }
    }

    public final void c(Rs rs) {
        aB aBVar = new aB(this);
        aBVar.b(xB.b().a(getContext(), R.string.logic_block_favorites_save_title));
        aBVar.a(R.drawable.ic_bookmark_red_48dp);
        View a2 = wB.a(this, R.layout.property_popup_save_to_favorite);
        ((TextView) a2.findViewById(R.id.tv_favorites_guide)).setText(xB.b().a(getContext(), R.string.logic_block_favorites_save_guide));
        EditText editText = a2.findViewById(R.id.ed_input);
        editText.setPrivateImeOptions("defaultInputmode=english;");
        editText.setLines(1);
        editText.setInputType(InputType.TYPE_CLASS_TEXT | InputType.TYPE_TEXT_FLAG_NO_SUGGESTIONS);
        editText.setImeOptions(EditorInfo.IME_ACTION_DONE);
        NB nb = new NB(this, a2.findViewById(R.id.ti_input), Mp.h().g());
        aBVar.a(a2);
        aBVar.b(xB.b().a(getContext(), R.string.common_word_save), v -> {
            if (nb.b()) {
                a(editText.getText().toString(), rs);
<<<<<<< HEAD
                mB.a(getContext(), editText);
                aBVar.dismiss();
            }
        });
        aBVar.a(xB.b().a(getContext(), R.string.common_word_cancel), v -> {
            mB.a(getContext(), editText);
            aBVar.dismiss();
        });
=======
                aBVar.dismiss();
            }
        });
        aBVar.a(xB.b().a(getApplicationContext(), R.string.common_word_cancel), Helper.getDialogDismissListener(aBVar));
>>>>>>> afbc60f3
        aBVar.show();
    }

    public void c(Ss ss) {
        aB aBVar = new aB(this);
        aBVar.b(xB.b().a(getContext(), R.string.logic_editor_title_enter_string_value));
        aBVar.a(R.drawable.rename_96_blue);
        View a2 = wB.a(this, R.layout.property_popup_input_text);
        ((TextInputLayout) a2.findViewById(R.id.ti_input)).setHint(xB.b().a(this, R.string.property_hint_enter_value));
        EditText editText = a2.findViewById(R.id.ed_input);
        editText.setSingleLine(true);
        editText.setInputType(InputType.TYPE_CLASS_TEXT | InputType.TYPE_TEXT_FLAG_NO_SUGGESTIONS | InputType.TYPE_TEXT_VARIATION_WEB_EMAIL_ADDRESS);
        editText.setImeOptions(EditorInfo.IME_ACTION_DONE);
        editText.setText(ss.getArgValue().toString());
        aBVar.a(a2);
        aBVar.b(xB.b().a(getContext(), R.string.common_word_save), v -> {
            a(ss, (Object) editText.getText().toString());
<<<<<<< HEAD
            mB.a(getContext(), editText);
            aBVar.dismiss();
        });
        aBVar.a(xB.b().a(getContext(), R.string.common_word_cancel), v -> {
            mB.a(getContext(), editText);
=======
>>>>>>> afbc60f3
            aBVar.dismiss();
        });
        aBVar.a(xB.b().a(getApplicationContext(), R.string.common_word_cancel), Helper.getDialogDismissListener(aBVar));
        aBVar.show();
    }

    public final void c(MoreBlockCollectionBean moreBlockCollectionBean) {
        String str = moreBlockCollectionBean.spec;
        boolean z = false;
        if (str.contains(" ")) {
            str = str.substring(0, str.indexOf(' '));
        }
        Iterator<Pair<String, String>> it = jC.a(B).i(M.getJavaName()).iterator();
        while (true) {
            if (it.hasNext()) {
                if (it.next().first.equals(str)) {
                    z = true;
                    break;
                }
            } else {
                break;
            }
        }
        if (!z) {
            d(moreBlockCollectionBean);
        } else {
            b(moreBlockCollectionBean);
        }
    }

    public void c(String str, String str2) {
        jC.a(B).a(M.getJavaName(), str, str2);
        a(8, 0xff8a55d7);
    }

    public final void c(boolean z) {
        N.c(z);
    }

    public final boolean c(float f, float f2) {
        return N.c(f, f2);
    }

    private LinearLayout getFontPreview(String fontName) {
        LinearLayout linearLayout = new LinearLayout(this);
        linearLayout.setLayoutParams(new LinearLayout.LayoutParams(ViewGroup.LayoutParams.MATCH_PARENT, (int) (wB.a(this, 1.0f) * 60.0f)));
        linearLayout.setGravity(Gravity.CENTER | Gravity.LEFT);
        linearLayout.setOrientation(LinearLayout.HORIZONTAL);
        TextView name = new TextView(this);
        LinearLayout.LayoutParams layoutParams = new LinearLayout.LayoutParams(0, ViewGroup.LayoutParams.WRAP_CONTENT);
        layoutParams.weight = 1.0f;
        name.setLayoutParams(layoutParams);
        name.setText(fontName);
        linearLayout.addView(name);
        TextView preview = new TextView(this);
        preview.setLayoutParams(layoutParams);
        preview.setText("Preview");

        Typeface typeface;
        if (fontName.equalsIgnoreCase("default_font")) {
            typeface = Typeface.DEFAULT;
        } else {
            try {
                typeface = Typeface.createFromFile(jC.d(B).d(fontName));
            } catch (RuntimeException e) {
                typeface = Typeface.DEFAULT;
                preview.setText("Couldn't load font");
            }
        }

        preview.setTypeface(typeface);
        linearLayout.addView(preview);
        return linearLayout;
    }

    public final RadioButton d(String str, String str2) {
        RadioButton radioButton = new RadioButton(this);
        radioButton.setText(str + " : " + str2);
        radioButton.setTag(str2);
        LinearLayout.LayoutParams layoutParams = new LinearLayout.LayoutParams(ViewGroup.LayoutParams.MATCH_PARENT, (int) (wB.a(this, 1.0f) * 40.0f));
        radioButton.setGravity(Gravity.CENTER | Gravity.LEFT);
        radioButton.setLayoutParams(layoutParams);
        return radioButton;
    }

    public final void d(int i, String str) {
        if (ja == null) {
            ja = new ArrayList<>();
        }
        for (Pair<Integer, String> next : jC.a(B).k(M.getJavaName())) {
            if (next.first == i && next.second.equals(str)) {
                return;
            }
        }
        boolean z = false;
        Iterator<Pair<Integer, String>> it2 = ja.iterator();
        while (true) {
            if (!it2.hasNext()) {
                break;
            }
            Pair<Integer, String> next2 = it2.next();
            if (next2.first == i && next2.second.equals(str)) {
                z = true;
                break;
            }
        }
        if (!z) {
            ja.add(new Pair<>(i, str));
        }
    }

    public final void d(Ss ss) {
        aB dialog = new aB(this);
        dialog.b(xB.b().a(getContext(), R.string.logic_editor_title_select_font));
        dialog.a(R.drawable.abc_96_color);

        View customView = wB.a(this, R.layout.property_popup_selector_color);
        RadioGroup radioGroup = customView.findViewById(R.id.rg);
        LinearLayout linearLayout = customView.findViewById(R.id.content);
        ArrayList<String> fontNames = jC.d(B).k();
        if (xq.a(B) || xq.b(B)) {
            fontNames.add(0, "default_font");
        }
        for (String fontName : fontNames) {
            RadioButton font = getFontRadioButton(fontName);
            radioGroup.addView(font);
            if (fontName.equals(ss.getArgValue())) {
                font.setChecked(true);
            }
            LinearLayout fontPreview = getFontPreview(fontName);
            fontPreview.setOnClickListener(v -> font.setChecked(true));
            linearLayout.addView(fontPreview);
        }

        dialog.a(customView);
        dialog.b(xB.b().a(getContext(), R.string.common_word_select), v -> {
            for (int i = 0; i < radioGroup.getChildCount(); i++) {
                RadioButton radioButton = (RadioButton) radioGroup.getChildAt(i);
                if (radioButton.isChecked()) {
                    a(ss, radioButton.getTag());
                    break;
                }
            }
            dialog.dismiss();
        });
        dialog.a(xB.b().a(getContext(), R.string.common_word_cancel), Helper.getDialogDismissListener(dialog));
        dialog.show();
    }

    public final void d(MoreBlockCollectionBean moreBlockCollectionBean) {
        ja = new ArrayList<>();
        ka = new ArrayList<>();
        la = new ArrayList<>();
        ma = new ArrayList<>();
        na = new ArrayList<>();
        for (BlockBean next : moreBlockCollectionBean.blocks) {
            if (next.opCode.equals("getVar")) {
                if (next.type.equals("b")) {
                    d(0, next.spec);
                } else if (next.type.equals("d")) {
                    d(1, next.spec);
                } else if (next.type.equals("s")) {
                    d(2, next.spec);
                } else if (next.type.equals("a")) {
                    d(3, next.spec);
                } else if (next.type.equals("l")) {
                    if (next.typeName.equals("List Number")) {
                        c(1, next.spec);
                    } else if (next.typeName.equals("List String")) {
                        c(2, next.spec);
                    } else if (next.typeName.equals("List Map")) {
                        c(3, next.spec);
                    }
                }
            }
            ArrayList<Gx> paramClassInfo = next.getParamClassInfo();
            if (paramClassInfo.size() > 0) {
                for (int i = 0; i < paramClassInfo.size(); i++) {
                    Gx gx = paramClassInfo.get(i);
                    String str = next.parameters.get(i);
                    if (str.length() > 0 && str.charAt(0) != '@') {
                        if (gx.b("boolean.SelectBoolean")) {
                            d(0, str);
                        } else if (gx.b("double.SelectDouble")) {
                            d(1, str);
                        } else if (gx.b("String.SelectString")) {
                            d(2, str);
                        } else if (gx.b("Map")) {
                            d(3, str);
                        } else if (gx.b("ListInt")) {
                            c(1, str);
                        } else if (gx.b("ListString")) {
                            c(2, str);
                        } else if (gx.b("ListMap")) {
                            c(3, str);
                        } else if (gx.b("resource_bg") || gx.b("resource")) {
                            j(str);
                        } else if (gx.b("sound")) {
                            k(str);
                        } else if (gx.b("font")) {
                            i(str);
                        }
                    }
                }
            }
        }
        if (ja.size() > 0 || ka.size() > 0 || la.size() > 0 || ma.size() > 0 || na.size() > 0) {
            f(moreBlockCollectionBean);
        } else {
            a(moreBlockCollectionBean);
        }
    }

    public final void d(boolean z) {
        N.d(z);
    }

    public final boolean d(float f, float f2) {
        return N.d(f, f2);
    }

    public final RadioButton e(String str) {
        RadioButton radioButton = new RadioButton(this);
        radioButton.setText(str);
        LinearLayout.LayoutParams layoutParams = new LinearLayout.LayoutParams(ViewGroup.LayoutParams.MATCH_PARENT, ViewGroup.LayoutParams.WRAP_CONTENT);
        layoutParams.topMargin = (int) wB.a(getContext(), 4.0f);
        layoutParams.bottomMargin = (int) wB.a(getContext(), 4.0f);
        radioButton.setGravity(Gravity.CENTER | Gravity.LEFT);
        radioButton.setLayoutParams(layoutParams);
        return radioButton;
    }

    public void e(Ss ss) {
        aB aBVar = new aB(this);
        aBVar.b(xB.b().a(getContext(), R.string.logic_editor_title_enter_data_value));
        aBVar.a(R.drawable.rename_96_blue);
        View a2 = wB.a(this, R.layout.property_popup_input_intent_data);
        ((TextView) a2.findViewById(R.id.tv_desc_intent_usage)).setText(xB.b().a(getContext(), R.string.property_description_component_intent_usage));
        EditText editText = a2.findViewById(R.id.ed_input);
        ((TextInputLayout) a2.findViewById(R.id.ti_input)).setHint(xB.b().a(this, R.string.property_hint_enter_value));
        editText.setInputType(InputType.TYPE_CLASS_TEXT | InputType.TYPE_TEXT_FLAG_NO_SUGGESTIONS);
        editText.setText(ss.getArgValue().toString());
        aBVar.a(a2);
        aBVar.b(xB.b().a(getContext(), R.string.common_word_save), v -> {
            a(ss, (Object) editText.getText().toString());
<<<<<<< HEAD
            mB.a(getContext(), editText);
            aBVar.dismiss();
        });
        aBVar.a(xB.b().a(getContext(), R.string.common_word_cancel), v -> {
            mB.a(getContext(), editText);
=======
>>>>>>> afbc60f3
            aBVar.dismiss();
        });
        aBVar.a(xB.b().a(getApplicationContext(), R.string.common_word_cancel), Helper.getDialogDismissListener(aBVar));
        aBVar.show();
    }

    public final void e(MoreBlockCollectionBean moreBlockCollectionBean) {
        c(moreBlockCollectionBean);
    }

    public void e(boolean z) {
        ObjectAnimator objectAnimator;
        if (!W) {
            h(getResources().getConfiguration().orientation);
        }
        if (X == z) {
            return;
        }
        X = z;
        n();
        if (z) {
            g(false);
            objectAnimator = U;
        } else {
            objectAnimator = V;
        }
        objectAnimator.start();
        f(getResources().getConfiguration().orientation);
    }

    public final void f(int i) {
        LinearLayout.LayoutParams layoutParams;
        int a2;
        int i2 = ViewGroup.LayoutParams.MATCH_PARENT;
        if (X) {
            int i3 = getResources().getDisplayMetrics().widthPixels;
            int i4 = getResources().getDisplayMetrics().heightPixels;
            if (i3 <= i4) {
                i3 = i4;
            }
            if (2 == i) {
                i2 = i3 - ((int) wB.a(this, 320.0f));
                a2 = ViewGroup.LayoutParams.MATCH_PARENT;
            } else {
                a2 = ((i3 - GB.a(getContext())) - GB.f(getContext())) - ((int) wB.a(this, 240.0f));
            }
            layoutParams = new LinearLayout.LayoutParams(i2, a2);
        } else {
            layoutParams = new LinearLayout.LayoutParams(ViewGroup.LayoutParams.MATCH_PARENT, ViewGroup.LayoutParams.MATCH_PARENT);
        }
        n.setLayoutParams(layoutParams);
        n.requestLayout();
    }

    public void f(Ss ss) {
        String str;
        AsdAll asdAll = new AsdAll(this);
        View a2 = wB.a(this, R.layout.property_popup_selector_single);
        ViewGroup viewGroup = a2.findViewById(R.id.rg_content);
        String xmlName = M.getXmlName();
        if (D.equals("onBindCustomView") && (str = jC.a(B).c(M.getXmlName(), C).customView) != null) {
            xmlName = ProjectFileBean.getXmlName(str);
        }
        asdAll.b(xB.b().a(getContext(), R.string.logic_editor_title_select_view));
        for (Pair<Integer, String> next : jC.a(B).d(xmlName, ss.getClassInfo().a())) {
            viewGroup.addView(d(ViewBean.getViewTypeName(next.first), next.second));
        }
        int childCount = viewGroup.getChildCount();
        int i = 0;
        while (true) {
            if (i >= childCount) {
                break;
            }
            RadioButton radioButton = (RadioButton) viewGroup.getChildAt(i);
            if (ss.getArgValue().toString().equals(radioButton.getTag().toString())) {
                radioButton.setChecked(true);
                break;
            }
            i++;
        }
        asdAll.a(a2);
        asdAll.carry(this, ss, viewGroup);
        asdAll.b(xB.b().a(getContext(), R.string.common_word_select), v -> {
            int childCount2 = viewGroup.getChildCount();
            int j = 0;
            while (true) {
                if (j >= childCount2) {
                    break;
                }
                RadioButton radioButton = (RadioButton) viewGroup.getChildAt(j);
                if (radioButton.isChecked()) {
                    a(ss, radioButton.getTag());
                    break;
                }
                j++;
            }
            asdAll.dismiss();
        });
        asdAll.a(xB.b().a(getContext(), R.string.common_word_cancel), Helper.getDialogDismissListener(asdAll));
        asdAll.show();
    }

    public final void f(MoreBlockCollectionBean moreBlockCollectionBean) {
        aB aBVar = new aB(this);
        aBVar.b(xB.b().a(getContext(), R.string.logic_more_block_title_add_variable_resource));
        aBVar.a(R.drawable.break_warning_96_red);
        aBVar.a(xB.b().a(getContext(), R.string.logic_more_block_desc_add_variable_resource));
        aBVar.b(xB.b().a(getContext(), R.string.common_word_continue), v -> {
            for (Pair<Integer, String> integerStringPair : ja) {
                jC.a(B).c(M.getJavaName(), integerStringPair.first, integerStringPair.second);
            }
            for (Pair<Integer, String> integerStringPair : ka) {
                jC.a(B).b(M.getJavaName(), integerStringPair.first, integerStringPair.second);
            }
            for (ProjectResourceBean projectResourceBean : la) {
                g(projectResourceBean.resName);
            }
            for (ProjectResourceBean projectResourceBean : ma) {
                h(projectResourceBean.resName);
            }
            for (ProjectResourceBean projectResourceBean : na) {
                f(projectResourceBean.resName);
            }
            a(moreBlockCollectionBean);
            aBVar.dismiss();
        });
        aBVar.a(xB.b().a(getContext(), R.string.common_word_cancel), Helper.getDialogDismissListener(aBVar));
        aBVar.show();
    }

    public final void f(String str) {
        if (!Np.g().b(str)) {
            return;
        }
        ProjectResourceBean a2 = Np.g().a(str);
        try {
            P.a(wq.a() + File.separator + "font" + File.separator + "data" + File.separator + a2.resFullName, wq.d() + File.separator + B + File.separator + a2.resFullName);
            jC.d(B).d.add(a2);
        } catch (Exception e) {
            e.printStackTrace();
        }
    }

    public final void f(boolean z) {
        N.e(z);
    }

    @Override
    public void finish() {
        bC.d(B).b(s());
        super.finish();
    }

    private Context getContext() {
        return getApplicationContext();
    }

    public final void g(int i) {
        RelativeLayout.LayoutParams layoutParams;
        int i2;
        if (2 == i) {
            K.setLayoutParams(new LinearLayout.LayoutParams((int) wB.a(this, 320.0f), ViewGroup.LayoutParams.MATCH_PARENT));
            LinearLayout.LayoutParams layoutParams2 = new LinearLayout.LayoutParams(ViewGroup.LayoutParams.WRAP_CONTENT, ViewGroup.LayoutParams.WRAP_CONTENT);
            layoutParams2.gravity = Gravity.CENTER | Gravity.BOTTOM;
            int dimension = (int) getResources().getDimension(R.dimen.action_button_margin);
            layoutParams2.setMargins(dimension, dimension, dimension, dimension);
            L.setLayoutParams(layoutParams2);
            layoutParams = new RelativeLayout.LayoutParams(ViewGroup.LayoutParams.WRAP_CONTENT, ViewGroup.LayoutParams.MATCH_PARENT);
            layoutParams.addRule(RelativeLayout.ALIGN_PARENT_TOP);
            layoutParams.addRule(RelativeLayout.ALIGN_PARENT_RIGHT);
            layoutParams.topMargin = GB.a(getContext());
            i2 = LinearLayout.HORIZONTAL;
        } else {
            K.setLayoutParams(new LinearLayout.LayoutParams(ViewGroup.LayoutParams.MATCH_PARENT, (int) wB.a(this, 240.0f)));
            LinearLayout.LayoutParams layoutParams3 = new LinearLayout.LayoutParams(ViewGroup.LayoutParams.WRAP_CONTENT, ViewGroup.LayoutParams.WRAP_CONTENT);
            layoutParams3.gravity = Gravity.CENTER | Gravity.RIGHT;
            int dimension2 = (int) getResources().getDimension(R.dimen.action_button_margin);
            layoutParams3.setMargins(dimension2, dimension2, dimension2, dimension2);
            L.setLayoutParams(layoutParams3);
            layoutParams = new RelativeLayout.LayoutParams(ViewGroup.LayoutParams.MATCH_PARENT, ViewGroup.LayoutParams.WRAP_CONTENT);
            layoutParams.addRule(RelativeLayout.ALIGN_PARENT_LEFT);
            layoutParams.addRule(RelativeLayout.ALIGN_PARENT_BOTTOM);
            i2 = LinearLayout.VERTICAL;
        }
        J.setOrientation(i2);
        J.setLayoutParams(layoutParams);
        h(i);
        f(i);
    }

    public final void g(String str) {
        if (!Op.g().b(str)) {
            return;
        }
        ProjectResourceBean a2 = Op.g().a(str);
        try {
            P.a(wq.a() + File.separator + "image" + File.separator + "data" + File.separator + a2.resFullName, wq.g() + File.separator + B + File.separator + a2.resFullName);
            jC.d(B).b.add(a2);
        } catch (Exception e) {
            e.printStackTrace();
        }
    }

    public final void g(boolean z) {
        if (!ha) {
            t();
        }
        if (ia != z) {
            ia = z;
            l();
            (z ? fa : ga).start();
        }
    }

    public final void h(int i) {
        label24:
        {
            label23:
            {
                boolean var2 = X;
                if (2 == i) {
                    if (!var2) {
                        J.setTranslationX((float) ((int) wB.a(this, 320.0F)));
                        break label23;
                    }
                } else if (!var2) {
                    J.setTranslationX(0.0F);
                    J.setTranslationY((float) ((int) wB.a(this, 240.0F)));
                    break label24;
                }

                J.setTranslationX(0.0F);
            }

            J.setTranslationY(0.0F);
        }

        ObjectAnimator var3;
        if (2 == i) {
            U = ObjectAnimator.ofFloat(J, "TranslationX", 0.0F);
            var3 = ObjectAnimator.ofFloat(J, "TranslationX", (float) ((int) wB.a(this, 320.0F)));
        } else {
            U = ObjectAnimator.ofFloat(J, "TranslationY", 0.0F);
            var3 = ObjectAnimator.ofFloat(J, "TranslationY", (float) ((int) wB.a(this, 240.0F)));
        }

        V = var3;
        U.setDuration(500L);
        U.setInterpolator(new DecelerateInterpolator());
        V.setDuration(300L);
        V.setInterpolator(new DecelerateInterpolator());
        W = true;
    }

    public final void h(Ss ss) {
        aB dialog = new aB(this);
        dialog.b(xB.b().a(getContext(), R.string.logic_editor_title_select_sound));
        dialog.a(R.drawable.music_48);

        View customView = wB.a(this, R.layout.property_popup_selector_single);
        RadioGroup radioGroup = customView.findViewById(R.id.rg_content);
        SoundPool soundPool = new SoundPool.Builder()
                .setMaxStreams(1)
                .setAudioAttributes(new AudioAttributes.Builder()
                        .setUsage(AudioAttributes.USAGE_MEDIA)
                        .setContentType(AudioAttributes.CONTENT_TYPE_MUSIC)
                        .build())
                .build();
        soundPool.setOnLoadCompleteListener((soundPool1, sampleId, status) -> {
            if (soundPool1 != null) {
                soundPool1.play(sampleId, 1, 1, 1, 0, 1);
            }
        });

        for (String soundName : jC.d(B).p()) {
            RadioButton sound = e(soundName);
            radioGroup.addView(sound);
            if (soundName.equals(ss.getArgValue())) {
                sound.setChecked(true);
            }
            sound.setOnClickListener(v -> soundPool.load(jC.d(B).i(sound.getText().toString()), 1));
        }
        dialog.a(customView);
        dialog.b(xB.b().a(getContext(), R.string.common_word_select), v -> {
            RadioButton checkedRadioButton = radioGroup.findViewById(radioGroup.getCheckedRadioButtonId());
            a(ss, (Object) checkedRadioButton.getText().toString());
            dialog.dismiss();
        });
        dialog.a(xB.b().a(getContext(), R.string.common_word_cancel), Helper.getDialogDismissListener(dialog));
        dialog.show();
    }

    public final void h(String str) {
        if (Qp.g().b(str)) {
            ProjectResourceBean a2 = Qp.g().a(str);
            try {
                P.a(wq.a() + File.separator + "sound" + File.separator + "data" + File.separator + a2.resFullName, wq.t() + File.separator + B + File.separator + a2.resFullName);
                jC.d(B).c.add(a2);
            } catch (Exception e) {
                e.printStackTrace();
            }
        }
    }

    public final void h(boolean z) {
        N.b(false);
        N.a(false);
        N.d(false);
        N.c(false);
        if (!da) {
            x();
        }
        if (ea == z) {
            return;
        }
        ea = z;
        m();
        (z ? ba : ca).start();
    }

    public final void i(Ss ss) {
        aB aBVar = new aB(this);
        aBVar.b(xB.b().a(getContext(), R.string.logic_editor_title_select_typeface));
        aBVar.a(R.drawable.abc_96_color);
        View a3 = wB.a(this, R.layout.property_popup_selector_single);
        RadioGroup radioGroup = a3.findViewById(R.id.rg_content);
        for (Pair<Integer, String> pair : sq.a("property_text_style")) {
            RadioButton e = e(pair.second);
            radioGroup.addView(e);
            if (pair.second.equals(ss.getArgValue())) {
                e.setChecked(true);
            }
        }
        aBVar.a(a3);
        aBVar.b(xB.b().a(getContext(), R.string.common_word_save), v -> {
            int childCount = radioGroup.getChildCount();
            int i = 0;
            while (true) {
                if (i >= childCount) {
                    break;
                }
                RadioButton radioButton = (RadioButton) radioGroup.getChildAt(i);
                if (radioButton.isChecked()) {
                    a(ss, (Object) radioButton.getText().toString());
                    break;
                }
                i++;
            }
            aBVar.dismiss();
        });
        aBVar.a(xB.b().a(getContext(), R.string.common_word_cancel), Helper.getDialogDismissListener(aBVar));
        aBVar.show();
    }

    public final void i(String str) {
        if (na == null) {
            na = new ArrayList<>();
        }
        for (String value : jC.d(B).k()) {
            if (value.equals(str)) {
                return;
            }
        }
        ProjectResourceBean a2 = Np.g().a(str);
        if (a2 == null) {
            return;
        }
        boolean z = false;
        Iterator<ProjectResourceBean> it2 = na.iterator();
        while (true) {
            if (it2.hasNext()) {
                if (it2.next().resName.equals(str)) {
                    z = true;
                    break;
                }
            } else {
                break;
            }
        }
        if (z) {
            return;
        }
        na.add(a2);
    }

    public final void j(String str) {
        if (la == null) {
            la = new ArrayList<>();
        }
        for (String value : jC.d(B).m()) {
            if (value.equals(str)) {
                return;
            }
        }
        ProjectResourceBean a2 = Op.g().a(str);
        if (a2 == null) {
            return;
        }
        boolean z = false;
        Iterator<ProjectResourceBean> it2 = la.iterator();
        while (true) {
            if (it2.hasNext()) {
                if (it2.next().resName.equals(str)) {
                    z = true;
                    break;
                }
            } else {
                break;
            }
        }
        if (z) {
            return;
        }
        la.add(a2);
    }

    public final void k(String str) {
        if (ma == null) {
            ma = new ArrayList<>();
        }
        for (String value : jC.d(B).p()) {
            if (value.equals(str)) {
                return;
            }
        }
        ProjectResourceBean a2 = Qp.g().a(str);
        if (a2 == null) {
            return;
        }
        boolean z = false;
        Iterator<ProjectResourceBean> it2 = ma.iterator();
        while (true) {
            if (it2.hasNext()) {
                if (it2.next().resName.equals(str)) {
                    z = true;
                    break;
                }
            } else {
                break;
            }
        }
        if (z) {
            return;
        }
        ma.add(a2);
    }

    public final void l() {
        if (fa.isRunning()) {
            fa.cancel();
        }
        if (ga.isRunning()) {
            ga.cancel();
        }
    }

    public void l(String str) {
        jC.a(B).o(M.getJavaName(), str);
        a(1, 0xffcc5b22);
    }

    public final void m() {
        if (ba.isRunning()) {
            ba.cancel();
        }
        if (ca.isRunning()) {
            ca.cancel();
        }
    }

    public void m(String str) {
        jC.a(B).p(M.getJavaName(), str);
        a(0, 0xffee7d16);
    }

    public final void n() {
        if (U.isRunning()) {
            U.cancel();
        }
        if (V.isRunning()) {
            V.cancel();
        }
    }

    public final void n(String str) {
        aB aBVar = new aB(this);
        aBVar.b(xB.b().a(getContext(), R.string.logic_block_favorites_delete_title));
        aBVar.a(R.drawable.high_priority_96_red);
        aBVar.a(xB.b().a(getContext(), R.string.logic_block_favorites_delete_message));
        aBVar.b(xB.b().a(getContext(), R.string.common_word_delete), v -> {
            Mp.h().a(str, true);
            O.a(str);
            aBVar.dismiss();
        });
        aBVar.a(xB.b().a(getContext(), R.string.common_word_cancel), Helper.getDialogDismissListener(aBVar));
        aBVar.show();
    }

    public void o(String str) {
        Intent intent = new Intent(getContext(), ShowBlockCollectionActivity.class);
        intent.putExtra("block_name", str);
        startActivity(intent);
    }

    public boolean o() {
        int childCount = o.getChildCount();
        for (int i = 0; i < childCount; i++) {
            View childAt = o.getChildAt(i);
            if (childAt instanceof Rs) {
                ((Rs) childAt).U.equals("Forever");
            }
        }
        return true;
    }

    @Override
    public void onActivityResult(int requestCode, int resultCode, Intent data) {
        super.onActivityResult(requestCode, resultCode, data);

        if (resultCode == Activity.RESULT_OK) {
            if (requestCode == 222) {
                c(data.getStringExtra("block_name"), data.getStringExtra("block_spec"));
            } else if (requestCode == 224) {
                a(7, 0xff2ca5e2);
            } else if (requestCode == 463 && data.getBooleanExtra("req_update_design_activity", false)) {
                z();
            }
        }
    }

    @Override
    public void onBackPressed() {
        if (ia) {
            g(false);
            return;
        }
        if (X) {
            e(false);
            return;
        }
        k();
        if (!o() || !p()) {
            return;
        }
        L();
    }

    @Override
    public void onClick(View v) {
        if (!mB.a()) {
            Object tag = v.getTag();
            if (tag != null) {
                if (tag.equals("variableAdd")) {
                    showAddNewVariableDialog();
                } else if (tag.equals("variableRemove")) {
                    K();
                } else if (tag.equals("listAdd")) {
                    G();
                } else if (tag.equals("listRemove")) {
                    J();
                } else if (tag.equals("blockAdd")) {
                    Intent intent = new Intent(getContext(), MakeBlockActivity.class);
                    intent.putExtra("sc_id", B);
                    intent.putExtra("project_file", M);
                    intent.setFlags(Intent.FLAG_ACTIVITY_SINGLE_TOP);
                    startActivityForResult(intent, 222);
                } else if (tag.equals("componentAdd")) {
                    Intent intent = new Intent(getContext(), ComponentAddActivity.class);
                    intent.putExtra("sc_id", B);
                    intent.putExtra("project_file", M);
                    intent.putExtra("filename", M.getJavaName());
                    startActivityForResult(intent, 224);
                } else if (tag.equals("blockImport")) {
                    I();
                }
            }
            int id = v.getId();
            if (id == R.id.btn_accept) {
                setResult(Activity.RESULT_OK, new Intent());
                finish();
            } else if (id == R.id.btn_cancel) {
                setResult(Activity.RESULT_CANCELED);
                finish();
            }
        }
    }

    @Override
    public void onConfigurationChanged(Configuration configuration) {
        super.onConfigurationChanged(configuration);
        g(configuration.orientation);
    }

    @Override
    public void onCreate(Bundle bundle) {
        Parcelable parcelable;
        ActionBar d;
        super.onCreate(bundle);
        setContentView(R.layout.logic_editor);
        if (!super.j()) {
            finish();
        }
        if (bundle == null) {
            B = getIntent().getStringExtra("sc_id");
            C = getIntent().getStringExtra("id");
            D = getIntent().getStringExtra("event");
            parcelable = getIntent().getParcelableExtra("project_file");
        } else {
            B = bundle.getString("sc_id");
            C = bundle.getString("id");
            D = bundle.getString("event");
            parcelable = bundle.getParcelable("project_file");
        }
        M = (ProjectFileBean) parcelable;
        H = new DB(this, "P1");
        T = (int) wB.a(getBaseContext(), (float) T);
        k = findViewById(R.id.toolbar);
        a(k);
        findViewById(R.id.layout_main_logo).setVisibility(View.GONE);
        d().d(true);
        d().e(true);
        k.setNavigationOnClickListener(v -> {
            if (!mB.a()) {
                onBackPressed();
            }
        });
        k.setPopupTheme(R.style.ThemeOverlay_ToolbarMenu);
        G = new DB(getContext(), "P12").a("P12I0", true);
        A = ViewConfiguration.get(getContext()).getScaledTouchSlop();
        F = (Vibrator) getSystemService(Context.VIBRATOR_SERVICE);
        String stringExtra = getIntent().getStringExtra("event_text");
        if (C.equals("onCreate")) {
            d = d();
        } else if (C.equals("_fab")) {
            d = d();
            stringExtra = "fab : " + stringExtra;
        } else {
            d = d();
            stringExtra = ReturnMoreblockManager.getMbName(C) + " : " + stringExtra;
        }
        d.a(stringExtra);
        l = findViewById(R.id.palette_selector);
        l.setOnBlockCategorySelectListener(this);
        m = findViewById(R.id.palette_block);
        p = findViewById(R.id.dummy);
        n = findViewById(R.id.editor);
        o = n.getBlockPane();
        J = findViewById(R.id.layout_palette);
        K = findViewById(R.id.area_palette);
        L = findViewById(R.id.fab_toggle_palette);
        L.setOnClickListener(v -> e(!X));
        N = findViewById(R.id.top_menu);
        O = findViewById(R.id.right_drawer);
        j.h();
        extraPaletteBlock = new ExtraPaletteBlock(this);
    }

    @Override
    public boolean onCreateOptionsMenu(Menu menu) {
        getMenuInflater().inflate(R.menu.logic_menu, menu);
        menu.findItem(R.id.menu_logic_redo).setEnabled(false);
        menu.findItem(R.id.menu_logic_undo).setEnabled(false);
        if (M == null) {
            return true;
        }
        if (bC.d(B).g(s())) {
            menu.findItem(R.id.menu_logic_redo).setIcon(R.drawable.ic_redo_white_48dp);
            menu.findItem(R.id.menu_logic_redo).setEnabled(true);
        } else {
            menu.findItem(R.id.menu_logic_redo).setIcon(R.drawable.ic_redo_grey_48dp);
            menu.findItem(R.id.menu_logic_redo).setEnabled(false);
        }
        if (bC.d(B).h(s())) {
            menu.findItem(R.id.menu_logic_undo).setIcon(R.drawable.ic_undo_white_48dp);
            menu.findItem(R.id.menu_logic_undo).setEnabled(true);
        } else {
            menu.findItem(R.id.menu_logic_undo).setIcon(R.drawable.ic_undo_grey_48dp);
            menu.findItem(R.id.menu_logic_undo).setEnabled(false);
        }
        return true;
    }

    @Override
    public boolean onOptionsItemSelected(MenuItem menuItem) {
        int itemId = menuItem.getItemId();

        if (itemId == R.id.menu_block_helper) {
            e(false);
            g(!ia);
        } else if (itemId == R.id.menu_logic_redo) {
            redo();
        } else if (itemId == R.id.menu_logic_undo) {
            undo();
        } else if (itemId == R.id.menu_logic_showsource) {
            showSourceCode();
        }

        return super.onOptionsItemSelected(menuItem);
    }

    @Override
    public void onPostCreate(Bundle bundle) {
        super.onPostCreate(bundle);

        String title;
        if (D.equals("moreBlock")) {
            title = xB.b().a(getContext(), R.string.root_spec_common_define) + " " + ReturnMoreblockManager.getLogicEditorTitle(jC.a(B).b(M.getJavaName(), C));
        } else if (C.equals("_fab")) {
            title = xB.b().a(getContext(), "fab", D);
        } else {
            title = xB.b().a(getContext(), C, D);
        }
        E = title;

        o.a(E, D);

        ArrayList<String> spec = FB.c(E);
        int blockId = 0;
        for (int i = 0; i < spec.size(); i++) {
            String specBit = spec.get(i);
            if (specBit.charAt(0) == '%') {
                label44:
                {
                    Rs block;
                    if (specBit.charAt(1) == 'b') {
                        block = new Rs(getContext(), blockId + 1, specBit.substring(3), "b", "getArg");
                    } else if (specBit.charAt(1) == 'd') {
                        block = new Rs(getContext(), blockId + 1, specBit.substring(3), "d", "getArg");
                    } else if (specBit.charAt(1) == 's') {
                        block = new Rs(getContext(), blockId + 1, specBit.substring(3), "s", "getArg");
                    } else {
                        if (specBit.charAt(1) != 'm') {
                            break label44;
                        }

                        String selector = specBit.substring(specBit.indexOf(".") + 1, specBit.lastIndexOf("."));
                        String type = kq.a(selector);
                        block = new Rs(getContext(), blockId + 1, specBit.substring(specBit.lastIndexOf(".") + 1), type, kq.b(selector), "getArg");
                    }

                    block.setBlockType(1);
                    o.addView(block);
                    o.getRoot().a((Ts) o.getRoot().V.get(blockId), block);
                    block.setOnTouchListener(this);
                    blockId++;
                }
            }
        }

        o.getRoot().k();
        g(getResources().getConfiguration().orientation);
        a(0, 0xffee7d16);
        loadEventBlocks();
        z();
    }

    @Override
    public void onResume() {
        super.onResume();
        if (!super.j()) {
            finish();
        }
    }

    @Override
    public void onSaveInstanceState(Bundle bundle) {
        bundle.putString("sc_id", B);
        bundle.putString("id", C);
        bundle.putString("event", D);
        bundle.putParcelable("project_file", M);
        super.onSaveInstanceState(bundle);
        ArrayList<BlockBean> blocks = o.getBlocks();
        eC a2 = jC.a(B);
        String javaName = M.getJavaName();
        a2.a(javaName, C + "_" + D, blocks);
        jC.a(B).k();
    }

    @Override
    public void onSelected(MoreBlockCollectionBean moreBlockCollectionBean) {
        c(moreBlockCollectionBean);
    }

    @Override
    public boolean onTouch(View v, MotionEvent event) {
        int actionMasked = event.getActionMasked();
        if (event.getPointerId(event.getActionIndex()) > 0) {
            return true;
        }
        if (actionMasked == MotionEvent.ACTION_DOWN) {
            u = false;
            Z.postDelayed(aa, ViewConfiguration.getLongPressTimeout() / 2);
            int[] locationOnScreen = new int[2];
            v.getLocationOnScreen(locationOnScreen);
            s = locationOnScreen[0];
            t = locationOnScreen[1];
            q = event.getRawX();
            r = event.getRawY();
            Y = v;
            return true;
        }
        if (actionMasked == MotionEvent.ACTION_MOVE) {
            if (!u) {
                if (Math.abs(q - s - event.getX()) >= A || Math.abs(r - t - event.getY()) >= A) {
                    Y = null;
                    Z.removeCallbacks(aa);
                }
                return false;
            }
            Z.removeCallbacks(aa);
            float rawX = event.getRawX();
            float rawY = event.getRawY();
            p.a(v, rawX - s, rawY - t, q - s, r - t, S, T);
            if (b(event.getRawX(), event.getRawY())) {
                p.setAllow(true);
                b(true);
                a(false);
                d(false);
                c(false);
                return true;
            }
            b(false);
            if (a(event.getRawX(), event.getRawY())) {
                p.setAllow(true);
                a(true);
                d(false);
                c(false);
                return true;
            }
            a(false);
            if (d(event.getRawX(), event.getRawY())) {
                p.setAllow(true);
                d(true);
                c(false);
                return true;
            }
            d(false);
            if (c(event.getRawX(), event.getRawY())) {
                p.setAllow(true);
                c(true);
                return true;
            }
            c(false);
            p.a(this.v);
            if (n.a(this.v[0], this.v[1])) {
                p.setAllow(true);
                o.c((Rs) v, this.v[0], this.v[1]);
            } else {
                p.setAllow(false);
                o.d();
            }
            return true;
        } else if (actionMasked == MotionEvent.ACTION_UP) {
            Y = null;
            Z.removeCallbacks(aa);
            if (!u) {
                if (v instanceof Rs) {
                    Rs rs = (Rs) v;
                    if (rs.getBlockType() == 0) {
                        a(rs, event.getX(), event.getY());
                    }
                }
                return false;
            }
            m.setDragEnabled(true);
            n.setScrollEnabled(true);
            O.setDragEnabled(true);
            p.setDummyVisibility(View.GONE);
            if (!p.getAllow()) {
                Rs rs2 = (Rs) v;
                if (rs2.getBlockType() == 0) {
                    o.a(rs2, 0);
                    if (w != null) {
                        if (x == 0) {
                            w.ha = (Integer) v.getTag();
                        }
                        if (x == 2) {
                            w.ia = (Integer) v.getTag();
                        }
                        if (x == 3) {
                            w.ja = (Integer) v.getTag();
                        }
                        if (x == 5) {
                            w.a((Ts) w.V.get(y), rs2);
                        }
                        rs2.E = w;
                        w.p().k();
                    } else {
                        rs2.p().k();
                    }
                }
                q();
            } else if (N.b()) {
                Rs rs5 = (Rs) v;
                if (rs5.getBlockType() == 2) {
                    g(true);
                    n(rs5.T);
                } else {
                    b(false);
                    int id = Integer.parseInt(rs5.getBean().id);
                    BlockBean blockBean2;
                    if (w != null) {
                        BlockBean clone = w.getBean().clone();
                        if (x == 0) {
                            clone.nextBlock = id;
                        } else if (x == 2) {
                            clone.subStack1 = id;
                        } else if (x == 3) {
                            clone.subStack2 = id;
                        } else if (x == 5) {
                            clone.parameters.set(y, "@" + id);
                        }
                        blockBean2 = clone;
                    } else {
                        blockBean2 = null;
                    }
                    ArrayList<BlockBean> arrayList = new ArrayList<>();
                    for (Rs allChild : rs5.getAllChildren()) {
                        arrayList.add(allChild.getBean().clone());
                    }
                    b(rs5);
                    BlockBean blockBean3 = null;
                    if (w != null) {
                        blockBean3 = w.getBean().clone();
                    }
                    int[] oLocationOnScreen = new int[2];
                    o.getLocationOnScreen(oLocationOnScreen);
                    bC.d(B).b(s(), arrayList, ((int) s) - oLocationOnScreen[0], ((int) t) - oLocationOnScreen[1], blockBean2, blockBean3);
                    C();
                }
            } else if (N.d()) {
                d(false);
                Rs rs7 = (Rs) v;
                o.a(rs7, 0);
                if (w != null) {
                    if (x == 0) {
                        w.ha = (Integer) v.getTag();
                    }
                    if (x == 2) {
                        w.ia = (Integer) v.getTag();
                    }
                    if (x == 3) {
                        w.ja = (Integer) v.getTag();
                    }
                    if (x == 5) {
                        w.a((Ts) w.V.get(y), rs7);
                    }
                    rs7.E = w;
                    w.p().k();
                } else {
                    rs7.p().k();
                }
                c(rs7);
            } else if (N.c()) {
                c(false);
                if (v instanceof Us) {
                    o(((Us) v).T);
                }
            } else if (N.a()) {
                a(false);
                Rs rs10 = (Rs) v;
                o.a(rs10, 0);
                if (w != null) {
                    if (x == 0) {
                        w.ha = (Integer) v.getTag();
                    }
                    if (x == 2) {
                        w.ia = (Integer) v.getTag();
                    }
                    if (x == 3) {
                        w.ja = (Integer) v.getTag();
                    }
                    if (x == 5) {
                        w.a((Ts) w.V.get(y), rs10);
                    }
                    rs10.E = w;
                    w.p().k();
                } else {
                    rs10.p().k();
                }
                ArrayList<BlockBean> arrayList2 = new ArrayList<>();
                for (Rs rs : rs10.getAllChildren()) {
                    BlockBean clone2 = rs.getBean().clone();
                    clone2.id = String.valueOf(Integer.parseInt(clone2.id) + 99000000);
                    if (clone2.nextBlock > 0) {
                        clone2.nextBlock = clone2.nextBlock + 99000000;
                    }
                    if (clone2.subStack1 > 0) {
                        clone2.subStack1 = clone2.subStack1 + 99000000;
                    }
                    if (clone2.subStack2 > 0) {
                        clone2.subStack2 = clone2.subStack2 + 99000000;
                    }
                    for (int i = 0; i < clone2.parameters.size(); i++) {
                        String parameter = clone2.parameters.get(i);
                        if (parameter != null && parameter.length() > 0 && parameter.charAt(0) == '@') {
                            clone2.parameters.set(i, "@" + (Integer.parseInt(parameter.substring(1)) + 99000000));
                        }
                    }
                    arrayList2.add(clone2);
                }
                int[] nLocationOnScreen = new int[2];
                n.getLocationOnScreen(nLocationOnScreen);
                int width = nLocationOnScreen[0] + (n.getWidth() / 2);
                int a2 = nLocationOnScreen[1] + ((int) wB.a(getContext(), 4.0f));
                ArrayList<BlockBean> a3 = a(arrayList2, width, a2, true);
                int[] oLocationOnScreen = new int[2];
                o.getLocationOnScreen(oLocationOnScreen);
                bC.d(B).a(s(), a3, width - oLocationOnScreen[0], a2 - oLocationOnScreen[1], null, null);
                C();
            } else if (v instanceof Rs) {
                p.a(this.v);
                Rs rs13 = (Rs) v;
                if (rs13.getBlockType() == 1) {
                    int addTargetId = o.getAddTargetId();
                    BlockBean clone3 = addTargetId >= 0 ? o.a(addTargetId).getBean().clone() : null;
                    Rs a4 = a(rs13, this.v[0], this.v[1], false);
                    BlockBean blockBean3 = null;
                    if (addTargetId >= 0) {
                        blockBean3 = o.a(addTargetId).getBean().clone();
                    }
                    int[] locationOnScreen = new int[2];
                    o.getLocationOnScreen(locationOnScreen);
                    bC.d(B).a(s(), a4.getBean().clone(), this.v[0] - locationOnScreen[0], this.v[1] - locationOnScreen[1], clone3, blockBean3);
                    if (clone3 != null) {
                        clone3.print();
                    }
                    if (blockBean3 != null) {
                        blockBean3.print();
                    }
                } else if (rs13.getBlockType() == 2) {
                    int addTargetId2 = o.getAddTargetId();
                    BlockBean clone5 = addTargetId2 >= 0 ? o.a(addTargetId2).getBean().clone() : null;
                    ArrayList<BlockBean> data = ((Us) v).getData();
                    ArrayList<BlockBean> a5 = a(data, this.v[0], this.v[1], true);
                    if (a5.size() > 0) {
                        Rs a6 = o.a(a5.get(0).id);
                        a(a6, this.v[0], this.v[1], true);
                        BlockBean blockBean3 = null;
                        if (addTargetId2 >= 0) {
                            blockBean3 = o.a(addTargetId2).getBean().clone();
                        }
                        int[] locationOnScreen = new int[2];
                        o.getLocationOnScreen(locationOnScreen);
                        bC.d(B).a(s(), a5, this.v[0] - locationOnScreen[0], this.v[1] - locationOnScreen[1], clone5, blockBean3);
                    }
                    o.c();
                } else {
                    o.a(rs13, 0);
                    int id = Integer.parseInt(rs13.getBean().id);
                    BlockBean blockBean;
                    if (w != null) {
                        blockBean = w.getBean().clone();
                        if (x == 0) {
                            blockBean.nextBlock = id;
                        } else if (x == 2) {
                            blockBean.subStack1 = id;
                        } else if (x == 3) {
                            blockBean.subStack2 = id;
                        } else if (x == 5) {
                            blockBean.parameters.set(y, "@" + id);
                        }
                    } else {
                        blockBean = null;
                    }
                    Rs a7 = o.a(o.getAddTargetId());
                    BlockBean clone6 = a7 != null ? a7.getBean().clone() : null;
                    ArrayList<Rs> allChildren3 = rs13.getAllChildren();
                    ArrayList<BlockBean> arrayList3 = new ArrayList<>();
                    for (Rs rs : allChildren3) {
                        arrayList3.add(rs.getBean().clone());
                    }
                    a(rs13, this.v[0], this.v[1], true);
                    ArrayList<BlockBean> arrayList4 = new ArrayList<>();
                    for (Rs rs : allChildren3) {
                        arrayList4.add(rs.getBean().clone());
                    }
                    BlockBean clone7 = w != null ? w.getBean().clone() : null;
                    BlockBean blockBean3 = null;
                    if (a7 != null) {
                        blockBean3 = a7.getBean().clone();
                    }
                    if (blockBean == null || clone7 == null || !blockBean.isEqual(clone7)) {
                        int[] locationOnScreen = new int[2];
                        o.getLocationOnScreen(locationOnScreen);
                        int x = locationOnScreen[0];
                        int y = locationOnScreen[1];
                        bC.d(B).a(s(), arrayList3, arrayList4, ((int) s) - x, ((int) t) - y, this.v[0] - x, this.v[1] - y, blockBean, clone7, clone6, blockBean3);
                    }
                    o.c();
                }
                C();
                o.c();
            }
            p.setAllow(false);
            h(false);
            u = false;
            return true;
        } else if (actionMasked == MotionEvent.ACTION_CANCEL) {
            Z.removeCallbacks(aa);
            u = false;
            return false;
        } else if (actionMasked == MotionEvent.ACTION_SCROLL) {
            Z.removeCallbacks(aa);
            u = false;
            return false;
        } else {
            return true;
        }
    }

    public boolean p() {
        return true;
    }

    public void q() {
    }

    private void r() {
        if (Y != null) {
            m.setDragEnabled(false);
            n.setScrollEnabled(false);
            O.setDragEnabled(false);
            if (ia) {
                g(false);
            }

            if (G) {
                F.vibrate(100L);
            }

            u = true;
            if (((Rs) Y).getBlockType() == 0) {
                a((Rs) Y);
                f(true);
                h(true);
                p.a((Rs) Y);
                o.a((Rs) Y, 8);
                o.c((Rs) Y);
                o.a((Rs) Y);
            } else if (((Rs) Y).getBlockType() == 2) {
                f(false);
                h(true);
                p.a((Rs) Y);
                o.a((Rs) Y, ((Us) Y).getData());
            } else {
                p.a((Rs) Y);
                o.a((Rs) Y);
            }

            float a = q - s;
            float b = r - t;
            p.a(Y, a, b, a, b, S, T);
            p.a(v);
            if (n.a(v[0], v[1])) {
                p.setAllow(true);
                o.c((Rs) Y, v[0], v[1]);
            } else {
                p.setAllow(false);
                o.d();
            }
        }
    }

    public final String s() {
        return bC.a(M.getJavaName(), C, D);
    }

    public void showSourceCode() {
        yq yq = new yq(this, B);
        yq.a(jC.c(B), jC.b(B), jC.a(B), false);
        String code = new Fx(M.getActivityName(), yq.N, "", o.getBlocks()).a();

        CodeEditor codeEditor = new CodeEditor(this);
        codeEditor.setColorScheme(new EditorColorScheme());
        codeEditor.setEditable(false);
        codeEditor.setEditorLanguage(new JavaLanguage());
        codeEditor.setText(Lx.j(code, false));
        codeEditor.setTextSize(12);
        codeEditor.setTypefaceText(Typeface.MONOSPACE);
        codeEditor.setWordwrap(false);
        codeEditor.getComponent(Magnifier.class).setWithinEditorForcibly(true);

        AlertDialog dialog = new AlertDialog.Builder(this)
                .setTitle("Source code")
                .setIcon(R.drawable.code_icon)
                .setPositiveButton(R.string.common_word_close, null)
                .create();

        dialog.setView(codeEditor,
                (int) getDip(24),
                (int) getDip(8),
                (int) getDip(24),
                (int) getDip(8));
        dialog.show();
    }

    public final void t() {
        fa = ObjectAnimator.ofFloat(O, "TranslationX", 0.0f);
        fa.setDuration(500L);
        fa.setInterpolator(new DecelerateInterpolator());
        ga = ObjectAnimator.ofFloat(O, "TranslationX", O.getHeight());
        ga.setDuration(300L);
        ga.setInterpolator(new DecelerateInterpolator());
        ha = true;
    }

    public final void x() {
        ba = ObjectAnimator.ofFloat(N, "TranslationY", 0.0f);
        ba.setDuration(500L);
        ba.setInterpolator(new DecelerateInterpolator());
        ca = ObjectAnimator.ofFloat(N, "TranslationY", N.getHeight() * (-1));
        ca.setDuration(300L);
        ca.setInterpolator(new DecelerateInterpolator());
        da = true;
    }

    public final void z() {
        O.a();
        for (BlockCollectionBean next : Mp.h().f()) {
            O.a(next.name, next.blocks).setOnTouchListener(this);
        }
    }

    private static class ProjectSaver extends MA {
        private final WeakReference<LogicEditorActivity> activity;

        public ProjectSaver(LogicEditorActivity logicEditorActivity) {
            super(logicEditorActivity);
            activity = new WeakReference<>(logicEditorActivity);
            logicEditorActivity.a(this);
        }

        @Override
        public void a() {
            activity.get().h();
            activity.get().finish();
        }

        @Override
        public void a(String str) {
            Toast.makeText(a, xB.b().a(activity.get().getContext(), R.string.common_error_failed_to_save), Toast.LENGTH_SHORT).show();
            activity.get().h();
        }

        @Override
        public void b() {
            publishProgress("Now saving..");
            activity.get().E();
        }

        @Override
        protected String doInBackground(Void... voids) {
            return a(voids);
        }
    }
}<|MERGE_RESOLUTION|>--- conflicted
+++ resolved
@@ -319,21 +319,10 @@
                 }
 
                 a(i, editText.getText().toString());
-<<<<<<< HEAD
-                mB.a(getContext(), editText);
-                aBVar.dismiss();
-            }
-        });
-        aBVar.a(xB.b().a(getContext(), R.string.common_word_cancel), v -> {
-            mB.a(getContext(), editText);
-            aBVar.dismiss();
-        });
-=======
                 aBVar.dismiss();
             }
         });
         aBVar.a(xB.b().a(getApplicationContext(), R.string.common_word_cancel), Helper.getDialogDismissListener(aBVar));
->>>>>>> afbc60f3
         aBVar.show();
     }
 
@@ -367,21 +356,10 @@
 
             if (nameValidator.b()) {
                 b(variableType, editText.getText().toString());
-<<<<<<< HEAD
-                mB.a(getContext(), editText);
-                dialog.dismiss();
-            }
-        });
-        dialog.a(xB.b().a(getContext(), R.string.common_word_cancel), v -> {
-            mB.a(getContext(), editText);
-            dialog.dismiss();
-        });
-=======
                 dialog.dismiss();
             }
         });
         dialog.a(xB.b().a(getApplicationContext(), R.string.common_word_cancel), Helper.getDialogDismissListener(dialog));
->>>>>>> afbc60f3
         dialog.show();
     }
 
@@ -836,17 +814,9 @@
             }
 
             a(ss, (Object) text);
-<<<<<<< HEAD
-            mB.a(getContext(), editText);
             aBVar.dismiss();
         });
-        aBVar.a(xB.b().a(getContext(), R.string.common_word_cancel), v -> {
-            mB.a(getContext(), editText);
-=======
->>>>>>> afbc60f3
-            aBVar.dismiss();
-        });
-        aBVar.a(xB.b().a(getApplicationContext(), R.string.common_word_cancel), Helper.getDialogDismissListener(aBVar));
+        aBVar.a(xB.b().a(getContext(), R.string.common_word_cancel), Helper.getDialogDismissListener(aBVar));
         aBVar.show();
     }
 
@@ -1338,21 +1308,10 @@
                 String substring = spec.contains(" ") ? spec.substring(spec.indexOf(" ")) : "";
                 moreBlockCollectionBean.spec = editText.getText().toString() + substring;
                 d(moreBlockCollectionBean);
-<<<<<<< HEAD
-                mB.a(getContext(), editText);
                 aBVar.dismiss();
             }
         });
-        aBVar.a(xB.b().a(getContext(), R.string.common_word_cancel), v -> {
-            mB.a(getContext(), editText);
-            aBVar.dismiss();
-        });
-=======
-                aBVar.dismiss();
-            }
-        });
-        aBVar.a(xB.b().a(getApplicationContext(), R.string.common_word_cancel), Helper.getDialogDismissListener(aBVar));
->>>>>>> afbc60f3
+        aBVar.a(xB.b().a(getContext(), R.string.common_word_cancel), Helper.getDialogDismissListener(aBVar));
         aBVar.show();
     }
 
@@ -1430,21 +1389,10 @@
         aBVar.b(xB.b().a(getContext(), R.string.common_word_save), v -> {
             if (nb.b()) {
                 a(editText.getText().toString(), rs);
-<<<<<<< HEAD
-                mB.a(getContext(), editText);
                 aBVar.dismiss();
             }
         });
-        aBVar.a(xB.b().a(getContext(), R.string.common_word_cancel), v -> {
-            mB.a(getContext(), editText);
-            aBVar.dismiss();
-        });
-=======
-                aBVar.dismiss();
-            }
-        });
-        aBVar.a(xB.b().a(getApplicationContext(), R.string.common_word_cancel), Helper.getDialogDismissListener(aBVar));
->>>>>>> afbc60f3
+        aBVar.a(xB.b().a(getContext(), R.string.common_word_cancel), Helper.getDialogDismissListener(aBVar));
         aBVar.show();
     }
 
@@ -1462,17 +1410,9 @@
         aBVar.a(a2);
         aBVar.b(xB.b().a(getContext(), R.string.common_word_save), v -> {
             a(ss, (Object) editText.getText().toString());
-<<<<<<< HEAD
-            mB.a(getContext(), editText);
             aBVar.dismiss();
         });
-        aBVar.a(xB.b().a(getContext(), R.string.common_word_cancel), v -> {
-            mB.a(getContext(), editText);
-=======
->>>>>>> afbc60f3
-            aBVar.dismiss();
-        });
-        aBVar.a(xB.b().a(getApplicationContext(), R.string.common_word_cancel), Helper.getDialogDismissListener(aBVar));
+        aBVar.a(xB.b().a(getContext(), R.string.common_word_cancel), Helper.getDialogDismissListener(aBVar));
         aBVar.show();
     }
 
@@ -1715,14 +1655,6 @@
         aBVar.a(a2);
         aBVar.b(xB.b().a(getContext(), R.string.common_word_save), v -> {
             a(ss, (Object) editText.getText().toString());
-<<<<<<< HEAD
-            mB.a(getContext(), editText);
-            aBVar.dismiss();
-        });
-        aBVar.a(xB.b().a(getContext(), R.string.common_word_cancel), v -> {
-            mB.a(getContext(), editText);
-=======
->>>>>>> afbc60f3
             aBVar.dismiss();
         });
         aBVar.a(xB.b().a(getApplicationContext(), R.string.common_word_cancel), Helper.getDialogDismissListener(aBVar));
