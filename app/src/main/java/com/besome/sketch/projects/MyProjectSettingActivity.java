--- conflicted
+++ resolved
@@ -1,11 +1,8 @@
 package com.besome.sketch.projects;
 
-<<<<<<< HEAD
 import android.animation.Animator;
 import android.animation.AnimatorListenerAdapter;
-=======
 import android.app.AlertDialog;
->>>>>>> 4579371d
 import android.content.Context;
 import android.content.Intent;
 import android.graphics.Bitmap;
@@ -29,13 +26,7 @@
 import androidx.transition.AutoTransition;
 import androidx.transition.TransitionManager;
 
-<<<<<<< HEAD
-import com.besome.sketch.lib.base.BaseDialogActivity;
-import com.google.android.material.dialog.MaterialAlertDialogBuilder;
-import com.google.android.material.textfield.TextInputLayout;
-=======
 import com.besome.sketch.lib.base.BaseAppCompatActivity;
->>>>>>> 4579371d
 import com.sketchware.remod.R;
 import com.sketchware.remod.databinding.MyprojectSettingBinding;
 
@@ -362,15 +353,9 @@
         });
         dialog.b(Helper.getResString(R.string.common_word_save), (d, which) -> {
             if (!mB.a()) {
-<<<<<<< HEAD
-                projectVersionCodeView.setText(String.valueOf(versionCodePicker.getValue()));
-                projectVersionNameView.setText(projectNewVersionNameFirstPart + "." + projectNewVersionNameSecondPart);
-                d.dismiss();
-=======
                 binding.verCode.setText(String.valueOf(versionCodePicker.getValue()));
                 binding.verName.setText(projectNewVersionNameFirstPart + "." + projectNewVersionNameSecondPart);
                 dialog.dismiss();
->>>>>>> 4579371d
             }
         });
         dialog.a(Helper.getResString(R.string.common_word_cancel), (d, which) -> Helper.getDialogDismissListener(d));
@@ -409,13 +394,8 @@
         dialog.b(Helper.getResString(R.string.common_word_settings));
         dialog.a(R.drawable.default_icon);
         dialog.a(Helper.getResString(R.string.myprojects_settings_confirm_reset_icon));
-<<<<<<< HEAD
-        dialog.b(Helper.getResString(R.string.common_word_reset), (d, which) -> {
-            appIcon.setImageResource(R.drawable.default_icon);
-=======
         dialog.b(Helper.getResString(R.string.common_word_reset), v -> {
             binding.appIcon.setImageResource(R.drawable.default_icon);
->>>>>>> 4579371d
             projectHasCustomIcon = false;
             d.dismiss();
         });
