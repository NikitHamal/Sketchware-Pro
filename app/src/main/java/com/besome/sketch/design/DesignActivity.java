--- conflicted
+++ resolved
@@ -350,23 +350,13 @@
                             } else {
                                 SketchwareUtil.toast("APK doesn't exist anymore");
                             }
-<<<<<<< HEAD
                         }
                         case 5 -> showCurrentActivitySrcCode();
-                        default -> {
-=======
-                            break;
-
-                        case 5:
-                            showCurrentActivitySrcCode();
-                            break;
-                        
-                        case 6:
+                        case 6 -> {
                             ApkSignatures apkSignatures = new ApkSignatures(this, q.finalToInstallApkPath);
                             apkSignatures.showSignaturesDialog();
-                            break;
-                        default:
->>>>>>> eb2cd22a
+                        }
+                        default -> {
                             return false;
                         }
                     }
