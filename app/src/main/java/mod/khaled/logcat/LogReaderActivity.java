--- conflicted
+++ resolved
@@ -18,10 +18,7 @@
 import androidx.activity.EdgeToEdge;
 import androidx.annotation.NonNull;
 import androidx.appcompat.app.AppCompatActivity;
-<<<<<<< HEAD
-=======
 import androidx.core.graphics.Insets;
->>>>>>> 43c8203f
 import androidx.core.view.ViewCompat;
 import androidx.core.view.WindowInsetsCompat;
 import androidx.recyclerview.widget.LinearLayoutManager;
@@ -96,13 +93,12 @@
     }
 
     private void initialize() {
-<<<<<<< HEAD
         binding.logsRecyclerView.setAdapter(new Adapter(new ArrayList<>()));
 
         IntentFilter intentFilter = new IntentFilter();
         intentFilter.addAction("com.sketchware.remod.ACTION_NEW_DEBUG_LOG");
         registerReceiver(logger, intentFilter);
-=======
+
         final View decorView = getWindow().getDecorView();
         ViewCompat.setOnApplyWindowInsetsListener(decorView, (v, insets) -> {
             Insets systemBarsInsets = insets.getInsets(WindowInsetsCompat.Type.systemBars());
@@ -119,47 +115,11 @@
                     binding.optionsSheet.getPaddingRight(),
                     systemBarsInsets.bottom);
 
-            bottomSheetBehavior.setPeekHeight(
+            persistentBottomSheetBehavior.setPeekHeight(
                     getResources().getDimensionPixelSize(R.dimen.logcat_bottom_sheet_peek_height) + systemBarsInsets.bottom,
                     true);
             return WindowInsetsCompat.CONSUMED;
         });
-        bottomSheetBehavior = BottomSheetBehavior.from(binding.optionsSheet);
-
-        binding.optionsSheet.post(() -> {
-            if (bottomSheetBehavior != null)
-                bottomSheetBehavior.setState(BottomSheetBehavior.STATE_HIDDEN);
-        });
-
-
-        bottomSheetBehavior.addBottomSheetCallback(new BottomSheetBehavior.BottomSheetCallback() {
-            @Override
-            public void onStateChanged(@NonNull View bottomSheet, int newState) {
-                if (newState == BottomSheetBehavior.STATE_EXPANDED) {
-                    binding.optionsSwipeText.animate().alpha(1).setDuration(400).start();
-                    binding.dimView.setOnClickListener(view -> bottomSheetBehavior.setState(BottomSheetBehavior.STATE_COLLAPSED));
-                    binding.dimView.setClickable(true);
-                    binding.optionsSwipeText.animate().alpha(0).setDuration(200).setListener(new AnimatorListenerAdapter() {
-                        @Override
-                        public void onAnimationEnd(Animator animation) {
-                            binding.optionsSwipeText.setText("Swipe down to hide");
-                            binding.optionsSwipeText.animate().alpha(1).setDuration(400).start();
-                        }
-                    }).start();
-                } else if (newState == BottomSheetBehavior.STATE_COLLAPSED) {
-                    binding.optionsSwipeText.animate().alpha(1).setDuration(400).start();
-                    binding.dimView.setOnClickListener(null);
-                    binding.dimView.setClickable(false);
-                    binding.optionsSwipeText.animate().alpha(0).setDuration(200).setListener(new AnimatorListenerAdapter() {
-                        @Override
-                        public void onAnimationEnd(Animator animation) {
-                            binding.optionsSwipeText.setText("Swipe up to see options");
-                            binding.optionsSwipeText.animate().alpha(1).setDuration(400).start();
-                        }
-                    }).start();
-                }
-            }
->>>>>>> 43c8203f
 
         persistentBottomSheetBehavior = BottomSheetBehavior.from(binding.optionsSheet);
         persistentBottomSheetBehavior.addBottomSheetCallback(createBottomSheetCallback());
