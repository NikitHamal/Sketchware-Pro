package mod.hilal.saif.activities.tools;

import static com.besome.sketch.editor.view.ViewEditor.shakeView;

import android.app.Activity;
import android.app.AlertDialog;
import android.content.Intent;
import android.net.Uri;
import android.os.Build;
import android.os.Bundle;
import android.os.Environment;
import android.util.Pair;
import android.view.View;
import android.view.ViewGroup;
import android.widget.ImageView;
import android.widget.LinearLayout;
import android.widget.ScrollView;
import android.widget.TextView;
import android.widget.Toast;

<<<<<<< HEAD
import com.besome.sketch.editor.manage.library.LibraryItemView;
=======
import androidx.cardview.widget.CardView;

>>>>>>> 33bb2150
import com.github.angads25.filepicker.model.DialogConfigs;
import com.github.angads25.filepicker.model.DialogProperties;
import com.github.angads25.filepicker.view.FilePickerDialog;
import com.google.android.material.textfield.TextInputEditText;
import com.sketchware.remod.R;
import com.sketchware.remod.databinding.DialogSelectApkToSignBinding;

import java.io.File;

import a.a.a.aB;
import dev.aldi.sayuti.editor.manage.ManageLocalLibraryActivity;
import kellinwood.security.zipsigner.ZipSigner;
import mod.SketchwareUtil;
import mod.agus.jcoderz.lib.FileUtil;
import mod.alucard.tn.apksigner.ApkSigner;
import mod.hey.studios.code.SrcCodeEditorLegacy;
import mod.hey.studios.util.Helper;
import mod.khaled.logcat.LogReaderActivity;

public class Tools extends Activity {

    private LinearLayout base;

    @Override
    public void onCreate(Bundle savedInstanceState) {
        super.onCreate(savedInstanceState);
        LinearLayout.LayoutParams _lp = new LinearLayout.LayoutParams(LinearLayout.LayoutParams.MATCH_PARENT,
                LinearLayout.LayoutParams.MATCH_PARENT);
        LinearLayout _base = new LinearLayout(this);
        _base.setOrientation(LinearLayout.VERTICAL);
        _base.setLayoutParams(_lp);
        newToolbar(_base);
        ScrollView _scroll = new ScrollView(this);

        base = new LinearLayout(this);
        base.setOrientation(LinearLayout.VERTICAL);
        base.setLayoutParams(_lp);
        _scroll.setLayoutParams(_lp);
        _scroll.addView(base);
        _base.addView(_scroll);
        setupViews();
        setContentView(_base);
    }

    private void makeup(LibraryItemView parent, int iconResourceId, String title, String description) {
        parent.enabled.setVisibility(View.GONE);
        parent.icon.setImageResource(iconResourceId);
        parent.title.setText(title);
        parent.description.setText(description);
    }

    private void newToolbar(View parent) {
        View toolbar = getLayoutInflater().inflate(R.layout.toolbar_improved, null);
        ((TextView) toolbar.findViewById(R.id.tx_toolbar_title)).setText("Tools");
        ImageView back = toolbar.findViewById(R.id.ig_toolbar_back);

        back.setOnClickListener(Helper.getBackPressedClickListener(this));
        Helper.applyRippleToToolbarView(back);

        parent.setPadding(0, 0, 0, 0);
        ((ViewGroup) parent).addView(toolbar, 0);
    }

    private void openWorkingDirectory() {
        DialogProperties properties = new DialogProperties();
        properties.selection_mode = DialogConfigs.MULTI_MODE;
        properties.selection_type = DialogConfigs.FILE_AND_DIR_SELECT;
        properties.root = getFilesDir().getParentFile();
        properties.error_dir = getExternalCacheDir();
        properties.extensions = null;
        FilePickerDialog dialog = new FilePickerDialog(this, properties);
        dialog.setTitle("Select an entry to modify");
        dialog.setDialogSelectionListener(files -> {
            final boolean isDirectory = new File(files[0]).isDirectory();
            if (files.length > 1 || isDirectory) {
                new AlertDialog.Builder(this)
                        .setTitle("Select an action")
                        .setSingleChoiceItems(new String[]{"Delete"}, -1, (actionDialog, which) -> {
                            new AlertDialog.Builder(this)
                                    .setTitle("Delete " + (isDirectory ? "folder" : "file") + "?")
                                    .setMessage("Are you sure you want to delete this " + (isDirectory ? "folder" : "file") + " permanently? This cannot be undone.")
                                    .setPositiveButton(R.string.common_word_delete, (deleteConfirmationDialog, pressedButton) -> {
                                        for (String file : files) {
                                            FileUtil.deleteFile(file);
                                            deleteConfirmationDialog.dismiss();
                                        }
                                    })
                                    .setNegativeButton(R.string.common_word_cancel, null)
                                    .show();
                            actionDialog.dismiss();
                        })
                        .show();
            } else {
                new AlertDialog.Builder(this)
                        .setTitle("Select an action")
                        .setSingleChoiceItems(new String[]{"Edit", "Delete"}, -1, (actionDialog, which) -> {
                            switch (which) {
                                case 0 -> {
                                    Intent intent = new Intent(getApplicationContext(), ConfigActivity.isLegacyCeEnabled() ?
                                            SrcCodeEditorLegacy.class
                                            : mod.hey.studios.code.SrcCodeEditor.class);
                                    intent.putExtra("title", Uri.parse(files[0]).getLastPathSegment());
                                    intent.putExtra("content", files[0]);
                                    intent.putExtra("xml", "");
                                    startActivity(intent);
                                }
                                case 1 -> new AlertDialog.Builder(this)
                                        .setTitle("Delete file?")
                                        .setMessage("Are you sure you want to delete this file permanently? This cannot be undone.")
                                        .setPositiveButton(R.string.common_word_delete, (deleteDialog, pressedButton) ->
                                                FileUtil.deleteFile(files[0]))
                                        .setNegativeButton(R.string.common_word_cancel, null)
                                        .show();
                            }
                            actionDialog.dismiss();
                        })
                        .show();
            }
        });
        dialog.show();
    }

    private void setupViews() {
        LibraryItemView blockManager = new LibraryItemView(this);
        makeup(blockManager, R.drawable.block_96_blue, "Block manager", "Manage your own blocks to use in Logic Editor");
        base.addView(blockManager);
        blockManager.setOnClickListener(new ActivityLauncher(
                new Intent(getApplicationContext(), BlocksManager.class)));

        LibraryItemView blockSelectorManager = new LibraryItemView(this);
        makeup(blockSelectorManager, R.drawable.pull_down_48, "Block selector menu manager", "Manage your own block selector menus");
        base.addView(blockSelectorManager);
        blockSelectorManager.setOnClickListener(new ActivityLauncher(
                new Intent(getApplicationContext(), BlockSelectorActivity.class)));

        LibraryItemView componentManager = new LibraryItemView(this);
        makeup(componentManager, R.drawable.collage_48, "Component manager", "Manage your own components");
        base.addView(componentManager);
        componentManager.setOnClickListener(new ActivityLauncher(
                new Intent(getApplicationContext(), ManageCustomComponentActivity.class)));

        LibraryItemView eventManager = new LibraryItemView(this);
        makeup(eventManager, R.drawable.event_on_item_clicked_48dp, "Event manager", "Manage your own events");
        base.addView(eventManager);
        eventManager.setOnClickListener(new ActivityLauncher(
                new Intent(getApplicationContext(), EventsMaker.class)));

        LibraryItemView localLibraryManager = new LibraryItemView(this);
        makeup(localLibraryManager, R.drawable.colored_box_96, "Local library manager", "Manage and download local libraries");
        base.addView(localLibraryManager);
        localLibraryManager.setOnClickListener(new ActivityLauncher(
                new Intent(getApplicationContext(), ManageLocalLibraryActivity.class),
                new Pair<>("sc_id", "system")));

        LibraryItemView modSettings = new LibraryItemView(this);
        makeup(modSettings, R.drawable.engineering_48, "Mod settings", "Change general mod settings");
        base.addView(modSettings);
        modSettings.setOnClickListener(new ActivityLauncher(
                new Intent(getApplicationContext(), ConfigActivity.class)));

        LibraryItemView openWorkingDirectory = new LibraryItemView(this);
        makeup(openWorkingDirectory, R.mipmap.ic_type_folder, "Open working directory", "Open Sketchware Pro's directory and edit files in it");
        base.addView(openWorkingDirectory);
        openWorkingDirectory.setOnClickListener(v -> openWorkingDirectory());

        LibraryItemView signApkFile = new LibraryItemView(this);
        makeup(signApkFile, R.drawable.ic_apk_color_96dp, "Sign an APK file with testkey", "Sign an already existing APK file with testkey and signature schemes up to V4");
        base.addView(signApkFile);
        signApkFile.setOnClickListener(v -> signApkFileDialog());

        LibraryItemView openLogcatReader = new LibraryItemView(this);
        makeup(openLogcatReader, R.drawable.icons8_app_components, getString(R.string.design_drawer_menu_title_logcat_reader), getString(R.string.design_drawer_menu_subtitle_logcat_reader));
        base.addView(openLogcatReader);
        openLogcatReader.setOnClickListener(new ActivityLauncher(
                new Intent(getApplicationContext(), LogReaderActivity.class)));
    }

    private void signApkFileDialog() {
        final boolean[] isAPKSelected = {false};
        aB apkPathDialog = new aB(this);
        apkPathDialog.b("Sign APK with testkey");

<<<<<<< HEAD
        DialogSelectApkToSignBinding binding = DialogSelectApkToSignBinding.inflate(getLayoutInflater());
        View testkey_root = binding.getRoot();
        TextView apk_path_txt = binding.apkPathTxt;
=======
        View testkey_root = getLayoutInflater().inflate(R.layout.manage_font_add, null, false);
        TextView font_preview = testkey_root.findViewById(R.id.font_preview);
        TextInputEditText ed_input = testkey_root.findViewById(R.id.ed_input);
        ImageView select_file = testkey_root.findViewById(R.id.select_file);
        CheckBox chk_collection = testkey_root.findViewById(R.id.add_to_collection_checkbox);
>>>>>>> 33bb2150

        binding.selectFile.setOnClickListener(v -> {
            DialogProperties properties = new DialogProperties();
            properties.selection_mode = DialogConfigs.SINGLE_MODE;
            properties.selection_type = DialogConfigs.FILE_SELECT;
            properties.extensions = new String[]{"apk"};
            FilePickerDialog dialog = new FilePickerDialog(this, properties);
<<<<<<< HEAD
            dialog.setDialogSelectionListener(files -> {
                isAPKSelected[0] = true;
                apk_path_txt.setText(files[0]);
            });
            dialog.show();
        });

        apkPathDialog.b("Continue", v -> {
            if(!isAPKSelected[0]) {
                SketchwareUtil.toast("Please select an APK file to sign", Toast.LENGTH_SHORT);
                shakeView(binding.selectFile);
                return;
            }
            String input_apk_path = apk_path_txt.getText().toString();
=======
            dialog.setDialogSelectionListener(files -> ed_input.setText(files[0]));
            dialog.setTitle("Select the APK to sign");
            dialog.show();
        });

        font_preview.setText("Path of APK to sign");
        font_preview.setVisibility(View.VISIBLE);
        chk_collection.setVisibility(View.GONE);
        apkPathDialog.a(testkey_root);

        apkPathDialog.a(Helper.getResString(R.string.common_word_cancel),
                Helper.getDialogDismissListener(apkPathDialog));
        apkPathDialog.b("Next", next -> {
            apkPathDialog.dismiss();

            String input_apk_path = ed_input.getText().toString();
>>>>>>> 33bb2150
            String output_apk_file_name = Uri.fromFile(new File(input_apk_path)).getLastPathSegment();
            String output_apk_path = new File(Environment.getExternalStorageDirectory(),
                    "sketchware/signed_apk/" + output_apk_file_name).getAbsolutePath();

            if (new File(output_apk_path).exists()) {
                aB confirmOverwrite = new aB(this);
                confirmOverwrite.a(R.drawable.color_save_as_new_96);
                confirmOverwrite.b("File exists");
                confirmOverwrite.a("An APK named " + output_apk_file_name + " already exists at /sketchware/signed_apk/.  Overwrite it?");

                confirmOverwrite.a(Helper.getResString(R.string.common_word_cancel), Helper.getDialogDismissListener(confirmOverwrite));
                confirmOverwrite.b("Overwrite", view -> {
                    confirmOverwrite.dismiss();
                    signApkFileWithDialog(input_apk_path, output_apk_path, true,
                            null, null, null, null);
                });
                confirmOverwrite.show();
            } else {
                signApkFileWithDialog(input_apk_path, output_apk_path, true,
                        null, null, null, null);
            }
        });

        apkPathDialog.a(Helper.getResString(R.string.common_word_cancel), v -> apkPathDialog.dismiss());

        apkPathDialog.a(testkey_root);
        apkPathDialog.setCancelable(false);
        apkPathDialog.show();
    }

    private void signApkFileWithDialog(String inputApkPath, String outputApkPath, boolean useTestkey,
                                       String keyStorePath, String keyStorePassword, String keyStoreKeyAlias,
                                       String keyPassword) {
        View building_root = getLayoutInflater().inflate(R.layout.build_progress_msg_box, null, false);
        LinearLayout layout_quiz = building_root.findViewById(R.id.layout_quiz);
        TextView tv_progress = building_root.findViewById(R.id.tv_progress);

        ScrollView scroll_view = new ScrollView(this);
        TextView tv_log = new TextView(this);
        scroll_view.addView(tv_log);
        layout_quiz.addView(scroll_view);

        tv_progress.setText("Signing APK...");

        AlertDialog building_dialog = new AlertDialog.Builder(this)
                .setView(building_root)
                .create();

        ApkSigner signer = new ApkSigner();
        new Thread() {
            @Override
            public void run() {
                super.run();

                ApkSigner.LogCallback callback = line -> runOnUiThread(() ->
                        tv_log.setText(tv_log.getText().toString() + line));

                if (useTestkey) {
                    if (Build.VERSION.SDK_INT >= Build.VERSION_CODES.O) {
                        signer.signWithTestKey(inputApkPath, outputApkPath, callback);
                    } else {
                        try {
                            ZipSigner zipSigner = new ZipSigner();
                            zipSigner.setKeymode(ZipSigner.KEY_TESTKEY);
                            zipSigner.signZip(inputApkPath, outputApkPath);
                        } catch (Exception e) {
                            tv_progress.setText("An error occurred. Check the log for more details.");
                            tv_log.setText("Failed to sign APK with zipsigner: " + e);
                        }
                    }
                } else {
                    signer.signWithKeyStore(inputApkPath, outputApkPath,
                            keyStorePath, keyStorePassword, keyStoreKeyAlias, keyPassword, callback);
                }

                runOnUiThread(() -> {
                    if (callback.errorCount.get() == 0) {
                        building_dialog.dismiss();
                        SketchwareUtil.toast("Successfully saved signed APK to: /Internal storage/sketchware/signed_apk/"
                                        + Uri.fromFile(new File(outputApkPath)).getLastPathSegment(),
                                Toast.LENGTH_LONG);
                    } else {
                        tv_progress.setText("An error occurred. Check the log for more details.");
                    }
                });
            }
        }.start();

        building_dialog.show();
    }

    private class ActivityLauncher implements View.OnClickListener {

        private final Intent launchIntent;
        private Pair<String, String> optionalExtra;

        ActivityLauncher(Intent launchIntent) {
            this.launchIntent = launchIntent;
        }

        ActivityLauncher(Intent launchIntent, Pair<String, String> optionalExtra) {
            this(launchIntent);
            this.optionalExtra = optionalExtra;
        }

        @Override
        public void onClick(View v) {
            if (optionalExtra != null) {
                launchIntent.putExtra(optionalExtra.first, optionalExtra.second);
            }
            startActivity(launchIntent);
        }
    }
}<|MERGE_RESOLUTION|>--- conflicted
+++ resolved
@@ -18,16 +18,10 @@
 import android.widget.TextView;
 import android.widget.Toast;
 
-<<<<<<< HEAD
 import com.besome.sketch.editor.manage.library.LibraryItemView;
-=======
-import androidx.cardview.widget.CardView;
-
->>>>>>> 33bb2150
 import com.github.angads25.filepicker.model.DialogConfigs;
 import com.github.angads25.filepicker.model.DialogProperties;
 import com.github.angads25.filepicker.view.FilePickerDialog;
-import com.google.android.material.textfield.TextInputEditText;
 import com.sketchware.remod.R;
 import com.sketchware.remod.databinding.DialogSelectApkToSignBinding;
 
@@ -206,17 +200,9 @@
         aB apkPathDialog = new aB(this);
         apkPathDialog.b("Sign APK with testkey");
 
-<<<<<<< HEAD
         DialogSelectApkToSignBinding binding = DialogSelectApkToSignBinding.inflate(getLayoutInflater());
         View testkey_root = binding.getRoot();
         TextView apk_path_txt = binding.apkPathTxt;
-=======
-        View testkey_root = getLayoutInflater().inflate(R.layout.manage_font_add, null, false);
-        TextView font_preview = testkey_root.findViewById(R.id.font_preview);
-        TextInputEditText ed_input = testkey_root.findViewById(R.id.ed_input);
-        ImageView select_file = testkey_root.findViewById(R.id.select_file);
-        CheckBox chk_collection = testkey_root.findViewById(R.id.add_to_collection_checkbox);
->>>>>>> 33bb2150
 
         binding.selectFile.setOnClickListener(v -> {
             DialogProperties properties = new DialogProperties();
@@ -224,7 +210,6 @@
             properties.selection_type = DialogConfigs.FILE_SELECT;
             properties.extensions = new String[]{"apk"};
             FilePickerDialog dialog = new FilePickerDialog(this, properties);
-<<<<<<< HEAD
             dialog.setDialogSelectionListener(files -> {
                 isAPKSelected[0] = true;
                 apk_path_txt.setText(files[0]);
@@ -233,30 +218,12 @@
         });
 
         apkPathDialog.b("Continue", v -> {
-            if(!isAPKSelected[0]) {
+            if (!isAPKSelected[0]) {
                 SketchwareUtil.toast("Please select an APK file to sign", Toast.LENGTH_SHORT);
                 shakeView(binding.selectFile);
                 return;
             }
             String input_apk_path = apk_path_txt.getText().toString();
-=======
-            dialog.setDialogSelectionListener(files -> ed_input.setText(files[0]));
-            dialog.setTitle("Select the APK to sign");
-            dialog.show();
-        });
-
-        font_preview.setText("Path of APK to sign");
-        font_preview.setVisibility(View.VISIBLE);
-        chk_collection.setVisibility(View.GONE);
-        apkPathDialog.a(testkey_root);
-
-        apkPathDialog.a(Helper.getResString(R.string.common_word_cancel),
-                Helper.getDialogDismissListener(apkPathDialog));
-        apkPathDialog.b("Next", next -> {
-            apkPathDialog.dismiss();
-
-            String input_apk_path = ed_input.getText().toString();
->>>>>>> 33bb2150
             String output_apk_file_name = Uri.fromFile(new File(input_apk_path)).getLastPathSegment();
             String output_apk_path = new File(Environment.getExternalStorageDirectory(),
                     "sketchware/signed_apk/" + output_apk_file_name).getAbsolutePath();
