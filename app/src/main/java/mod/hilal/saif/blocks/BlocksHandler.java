--- conflicted
+++ resolved
@@ -6,11 +6,6 @@
 import java.util.HashMap;
 
 import dev.aldi.sayuti.block.ExtraBlockFile;
-<<<<<<< HEAD
-import pro.sketchware.utility.FileUtil;
-import pro.sketchware.blocks.ExtraBlocks;
-=======
->>>>>>> 41c128de
 import mod.hilal.saif.activities.tools.ConfigActivity;
 import pro.sketchware.blocks.ExtraBlocks;
 import pro.sketchware.utility.FileUtil;
@@ -2420,35 +2415,7 @@
         hashMap.put("palette", "-1");
         hashMap.put("spec", "get String from %m.ResString");
         arrayList.add(hashMap);
-<<<<<<< HEAD
-=======
-
-        hashMap = new HashMap<>();
-        hashMap.put("name", "getAppName");
-        hashMap.put("type", "s");
-        hashMap.put("code", "getString(R.string.app_name)");
-        hashMap.put("color", "#7C83DB");
-        hashMap.put("palette", "-1");
-        hashMap.put("spec", "app_name");
-        arrayList.add(hashMap);
-
-        if (sc_id != null) {
-            String filePath = FileUtil.getExternalStorageDir() + "/.sketchware/data/" + sc_id + "/files/resource/values/strings.xml";
-            ArrayList<HashMap<String, Object>> StringsListMap = new ArrayList<>();
-            convertXmlToListMap(FileUtil.readFileIfExist(filePath), StringsListMap);
-            for (HashMap<String, Object> map : StringsListMap) {
-                String key = map.get("key").toString();
-                hashMap = new HashMap<>();
-                hashMap.put("name", "S98ZCS" + key); // S98ZCS : We need this part just to ensure that the identifier does not overlap with any other blocks.
-                hashMap.put("type", "s");
-                hashMap.put("code", "getString(R.string." + key + ")");
-                hashMap.put("color", "#7C83DB");
-                hashMap.put("palette", "-1");
-                hashMap.put("spec", key);
-                arrayList.add(hashMap);
-            }
-        }
->>>>>>> 41c128de
+        }
     }
 
     private static void checkDir() {
