package mod.hey.studios.project;

import static com.besome.sketch.Config.VAR_DEFAULT_MIN_SDK_VERSION;
import static com.besome.sketch.Config.VAR_DEFAULT_TARGET_SDK_VERSION;

import android.app.Activity;
import android.view.View;
import android.view.ViewGroup;

import com.besome.sketch.beans.ProjectLibraryBean;

import com.google.android.material.bottomsheet.BottomSheetDialog;
import com.google.android.material.bottomsheet.BottomSheetBehavior;

<<<<<<< HEAD
import com.google.android.material.bottomsheet.BottomSheetDialog;
import com.google.android.material.bottomsheet.BottomSheetBehavior;

=======
>>>>>>> 0764a2c2
import mod.hey.studios.util.Helper;

import pro.sketchware.R;
import pro.sketchware.databinding.DialogProjectSettingsBinding;

import a.a.a.jC;

public class ProjectSettingsDialog {

    private final Activity activity;
    private final ProjectSettings settings;
    private final ProjectLibraryBean projectLibrary;

    public ProjectSettingsDialog(Activity activity, String sc_id) {
        this.activity = activity;
        settings = new ProjectSettings(sc_id);
        projectLibrary = jC.c(sc_id).c();
    }

    public void show() {
        BottomSheetDialog dialog = new BottomSheetDialog(activity);
        DialogProjectSettingsBinding binding = DialogProjectSettingsBinding.inflate(activity.getLayoutInflater());
        
        dialog.setOnShowListener(bsd -> {
            var b = (BottomSheetDialog) bsd;
            var parent = b.findViewById(com.google.android.material.R.id.design_bottom_sheet);
            if (parent != null) {
                BottomSheetBehavior<View> behavior = BottomSheetBehavior.from(parent);
                behavior.setState(BottomSheetBehavior.STATE_EXPANDED);
                behavior.setSkipCollapsed(true);
            }
        });
<<<<<<< HEAD
        
=======

>>>>>>> 0764a2c2
        binding.etMinimumSdkVersion.setText(settings.getValue(ProjectSettings.SETTING_MINIMUM_SDK_VERSION, String.valueOf(VAR_DEFAULT_MIN_SDK_VERSION)));
        binding.etTargetSdkVersion.setText(settings.getValue(ProjectSettings.SETTING_TARGET_SDK_VERSION, String.valueOf(VAR_DEFAULT_TARGET_SDK_VERSION)));
        binding.etApplicationClassName.setText(settings.getValue(ProjectSettings.SETTING_APPLICATION_CLASS, ".SketchApplication"));

        binding.enableViewbinding.setChecked(
            settings.getValue(ProjectSettings.SETTING_ENABLE_VIEWBINDING, "false").equals("true"));
        binding.swRemoveOldMethods.setChecked(
            settings.getValue(ProjectSettings.SETTING_DISABLE_OLD_METHODS, "false").equals("true"));
        binding.swUseNewMaterial3AppTheme.setChecked(
            settings.getValue(ProjectSettings.SETTING_ENABLE_MATERIAL3, "false").equals("true"));
        binding.swUseDynamicColors.setChecked(settings.isDynamicColorsEnable());

        binding.swUseNewMaterial3AppTheme.setEnabled(projectLibrary.isEnabled());
        binding.swUseDynamicColors.setEnabled(projectLibrary.isEnabled());
        if (!projectLibrary.isEnabled()) {
            binding.descUseNewMaterial3AppTheme.setText("To use this, enable AppCompat in your project.");
            binding.descUseDynamicColors.setText("To use this, enable AppCompat in your project.");
        }

        binding.swUseNewMaterial3AppTheme.setOnCheckedChangeListener((sw, isChecked) -> {
            binding.swUseDynamicColors.setOnCheckedChangeListener(null);
            if (!isChecked) {
                binding.swUseDynamicColors.setChecked(false);
            }
            binding.swUseDynamicColors.setOnCheckedChangeListener((sw2, isChecked2) -> {
                if (isChecked2) {
                    binding.swUseNewMaterial3AppTheme.setChecked(true);
                }
            });
        });

        binding.swUseDynamicColors.setOnCheckedChangeListener((sw, isChecked) -> {
            binding.swUseNewMaterial3AppTheme.setOnCheckedChangeListener(null);
            if (isChecked) {
                binding.swUseNewMaterial3AppTheme.setChecked(true);
            }
            binding.swUseNewMaterial3AppTheme.setOnCheckedChangeListener((sw2, isChecked2) -> {
                if (!isChecked2) {
                    binding.swUseDynamicColors.setChecked(false);
                }
            });
        });

        binding.enableViewbinding.setTag(ProjectSettings.SETTING_ENABLE_VIEWBINDING);
        binding.etMinimumSdkVersion.setTag(ProjectSettings.SETTING_MINIMUM_SDK_VERSION);
        binding.etTargetSdkVersion.setTag(ProjectSettings.SETTING_TARGET_SDK_VERSION);
        binding.etApplicationClassName.setTag(ProjectSettings.SETTING_APPLICATION_CLASS);
        binding.swRemoveOldMethods.setTag(ProjectSettings.SETTING_DISABLE_OLD_METHODS);
        binding.swUseNewMaterial3AppTheme.setTag(ProjectSettings.SETTING_ENABLE_MATERIAL3);
        binding.swUseDynamicColors.setTag(ProjectSettings.SETTING_ENABLE_DYNAMIC_COLORS);

        dialog.setContentView(binding.getRoot());

        final View[] preferences = {
              binding.etMinimumSdkVersion,
              binding.etTargetSdkVersion,
              binding.etApplicationClassName,
              binding.enableViewbinding,
              binding.swRemoveOldMethods,
              binding.swUseNewMaterial3AppTheme,
              binding.swUseDynamicColors
        };
<<<<<<< HEAD
        
        binding.save.setOnClickListener(v -> {
            settings.setValues(preferences);
            dialog.dismiss();
        });
        binding.cancel.setOnClickListener(v -> dialog.dismiss());
=======

        binding.btnCancel.setOnClickListener(v -> dialog.dismiss());
        binding.btnSave.setOnClickListener(v -> {
            settings.setValues(preferences);
            dialog.dismiss();
        });

>>>>>>> 0764a2c2
        dialog.show();
    }
}<|MERGE_RESOLUTION|>--- conflicted
+++ resolved
@@ -5,42 +5,29 @@
 
 import android.app.Activity;
 import android.view.View;
-import android.view.ViewGroup;
-
-import com.besome.sketch.beans.ProjectLibraryBean;
 
 import com.google.android.material.bottomsheet.BottomSheetDialog;
 import com.google.android.material.bottomsheet.BottomSheetBehavior;
 
-<<<<<<< HEAD
-import com.google.android.material.bottomsheet.BottomSheetDialog;
-import com.google.android.material.bottomsheet.BottomSheetBehavior;
-
-=======
->>>>>>> 0764a2c2
 import mod.hey.studios.util.Helper;
 
 import pro.sketchware.R;
 import pro.sketchware.databinding.DialogProjectSettingsBinding;
 
-import a.a.a.jC;
-
 public class ProjectSettingsDialog {
 
     private final Activity activity;
     private final ProjectSettings settings;
-    private final ProjectLibraryBean projectLibrary;
 
     public ProjectSettingsDialog(Activity activity, String sc_id) {
         this.activity = activity;
         settings = new ProjectSettings(sc_id);
-        projectLibrary = jC.c(sc_id).c();
     }
 
     public void show() {
         BottomSheetDialog dialog = new BottomSheetDialog(activity);
         DialogProjectSettingsBinding binding = DialogProjectSettingsBinding.inflate(activity.getLayoutInflater());
-        
+
         dialog.setOnShowListener(bsd -> {
             var b = (BottomSheetDialog) bsd;
             var parent = b.findViewById(com.google.android.material.R.id.design_bottom_sheet);
@@ -50,89 +37,42 @@
                 behavior.setSkipCollapsed(true);
             }
         });
-<<<<<<< HEAD
         
-=======
-
->>>>>>> 0764a2c2
         binding.etMinimumSdkVersion.setText(settings.getValue(ProjectSettings.SETTING_MINIMUM_SDK_VERSION, String.valueOf(VAR_DEFAULT_MIN_SDK_VERSION)));
         binding.etTargetSdkVersion.setText(settings.getValue(ProjectSettings.SETTING_TARGET_SDK_VERSION, String.valueOf(VAR_DEFAULT_TARGET_SDK_VERSION)));
         binding.etApplicationClassName.setText(settings.getValue(ProjectSettings.SETTING_APPLICATION_CLASS, ".SketchApplication"));
 
         binding.enableViewbinding.setChecked(
-            settings.getValue(ProjectSettings.SETTING_ENABLE_VIEWBINDING, "false").equals("true"));
-        binding.swRemoveOldMethods.setChecked(
-            settings.getValue(ProjectSettings.SETTING_DISABLE_OLD_METHODS, "false").equals("true"));
-        binding.swUseNewMaterial3AppTheme.setChecked(
-            settings.getValue(ProjectSettings.SETTING_ENABLE_MATERIAL3, "false").equals("true"));
-        binding.swUseDynamicColors.setChecked(settings.isDynamicColorsEnable());
-
-        binding.swUseNewMaterial3AppTheme.setEnabled(projectLibrary.isEnabled());
-        binding.swUseDynamicColors.setEnabled(projectLibrary.isEnabled());
-        if (!projectLibrary.isEnabled()) {
-            binding.descUseNewMaterial3AppTheme.setText("To use this, enable AppCompat in your project.");
-            binding.descUseDynamicColors.setText("To use this, enable AppCompat in your project.");
-        }
-
-        binding.swUseNewMaterial3AppTheme.setOnCheckedChangeListener((sw, isChecked) -> {
-            binding.swUseDynamicColors.setOnCheckedChangeListener(null);
-            if (!isChecked) {
-                binding.swUseDynamicColors.setChecked(false);
-            }
-            binding.swUseDynamicColors.setOnCheckedChangeListener((sw2, isChecked2) -> {
-                if (isChecked2) {
-                    binding.swUseNewMaterial3AppTheme.setChecked(true);
-                }
-            });
-        });
-
-        binding.swUseDynamicColors.setOnCheckedChangeListener((sw, isChecked) -> {
-            binding.swUseNewMaterial3AppTheme.setOnCheckedChangeListener(null);
-            if (isChecked) {
-                binding.swUseNewMaterial3AppTheme.setChecked(true);
-            }
-            binding.swUseNewMaterial3AppTheme.setOnCheckedChangeListener((sw2, isChecked2) -> {
-                if (!isChecked2) {
-                    binding.swUseDynamicColors.setChecked(false);
-                }
-            });
-        });
+                settings.getValue(ProjectSettings.SETTING_ENABLE_VIEWBINDING, "false").equals("true"));
+        binding.cbRemoveOldMethods.setChecked(
+                settings.getValue(ProjectSettings.SETTING_DISABLE_OLD_METHODS, "false").equals("true"));
+        binding.cbUseNewMaterialComponentsAppTheme.setChecked(
+                settings.getValue(ProjectSettings.SETTING_ENABLE_BRIDGELESS_THEMES, "false").equals("true"));
 
         binding.enableViewbinding.setTag(ProjectSettings.SETTING_ENABLE_VIEWBINDING);
         binding.etMinimumSdkVersion.setTag(ProjectSettings.SETTING_MINIMUM_SDK_VERSION);
         binding.etTargetSdkVersion.setTag(ProjectSettings.SETTING_TARGET_SDK_VERSION);
         binding.etApplicationClassName.setTag(ProjectSettings.SETTING_APPLICATION_CLASS);
-        binding.swRemoveOldMethods.setTag(ProjectSettings.SETTING_DISABLE_OLD_METHODS);
-        binding.swUseNewMaterial3AppTheme.setTag(ProjectSettings.SETTING_ENABLE_MATERIAL3);
-        binding.swUseDynamicColors.setTag(ProjectSettings.SETTING_ENABLE_DYNAMIC_COLORS);
+        binding.cbRemoveOldMethods.setTag(ProjectSettings.SETTING_DISABLE_OLD_METHODS);
+        binding.cbUseNewMaterialComponentsAppTheme.setTag(ProjectSettings.SETTING_ENABLE_BRIDGELESS_THEMES);
 
         dialog.setContentView(binding.getRoot());
 
         final View[] preferences = {
-              binding.etMinimumSdkVersion,
-              binding.etTargetSdkVersion,
-              binding.etApplicationClassName,
-              binding.enableViewbinding,
-              binding.swRemoveOldMethods,
-              binding.swUseNewMaterial3AppTheme,
-              binding.swUseDynamicColors
+                binding.etMinimumSdkVersion,
+                binding.etTargetSdkVersion,
+                binding.etApplicationClassName,
+                binding.enableViewbinding,
+                binding.cbRemoveOldMethods,
+                binding.cbUseNewMaterialComponentsAppTheme
         };
-<<<<<<< HEAD
-        
+
         binding.save.setOnClickListener(v -> {
             settings.setValues(preferences);
             dialog.dismiss();
         });
         binding.cancel.setOnClickListener(v -> dialog.dismiss());
-=======
 
-        binding.btnCancel.setOnClickListener(v -> dialog.dismiss());
-        binding.btnSave.setOnClickListener(v -> {
-            settings.setValues(preferences);
-            dialog.dismiss();
-        });
-
->>>>>>> 0764a2c2
         dialog.show();
     }
 }