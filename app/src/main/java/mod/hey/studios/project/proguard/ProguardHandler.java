--- conflicted
+++ resolved
@@ -234,22 +234,15 @@
         FileUtil.writeFile(fm_config_path, new Gson().toJson(fullModeLibs));
     }
 
-<<<<<<< HEAD
     public void start(BuildProgressReceiver progressReceiver, ProjectBuilder builder) throws IOException {
-        if (isProguardEnabled()) {
-            progressReceiver.onProgress("ProGuarding classes...");
-            builder.runProguard();
-=======
-    public void start(BuildProgressReceiver progressReceiver, Dp dp) throws IOException {
         if (isShrinkingEnabled()) {
             if (isR8Enabled()) {
                 progressReceiver.onProgress("Running R8 on classes...");
-                dp.runR8();
+                builder.runR8();
             } else {
                 progressReceiver.onProgress("ProGuarding classes...");
-                dp.runProguard();
-            }
->>>>>>> 53d591cf
+                builder.runProguard();
+            }
         }
     }
 }