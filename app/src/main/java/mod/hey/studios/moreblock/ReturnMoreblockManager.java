package mod.hey.studios.moreblock;

import android.util.Pair;
import android.widget.RadioGroup;

import com.besome.sketch.editor.LogicEditorActivity;

import java.util.Iterator;

public class ReturnMoreblockManager {

    public static String getLogicEditorTitle(String str) {
        return str.replaceAll("\\[.*]", " (returns " + getMbTypeList(str) + ")");
    }

    public static String getMbEnd(String str) {
        String str2;

        if (str.equals(" ")) {
            str2 = ";";
        } else {
            str2 = "";
        }

        return str2;
    }

    public static String getMbName(String str) {
        String str2 = str;

        if (str.contains("[")) {
            str2 = str;
            if (str.contains("]")) {
                str2 = str.replaceAll("\\[.*]", "");
            }
        }

        return str2;
    }

    public static String getMbType(String str) {
        try {
            if (!str.contains("]") || !str.contains("["))
                return "void";

            return str.substring(str.indexOf("[") + 1, str.lastIndexOf("]"));
        } catch (Exception e) {
            return "void";
        }
    }

    public static String getMbTypeList(String str) {
        try {
            if (!str.contains("]") || !str.contains("["))
                return "void";

            String substring = str.substring(str.indexOf("[") + 1, str.lastIndexOf("]"));
            if (substring.contains("|")) {
                substring = substring.split("\\|")[1];
            }

            return substring;
        } catch (Exception e) {
            return "void";
        }
    }

    public static String getMbTypeCode(String str) {
        try {
            if (!str.contains("]") || !str.contains("[")) return "void";

            String substring = str.substring(str.indexOf("[") + 1, str.lastIndexOf("]"));
            if (substring.contains("|")) {
                String[] split = substring.split("\\|");

                if (substring.equals("a|Map")) {
                    substring = "HashMap<String, Object>";

                } else if (substring.equals("l|List String")) {
                    substring = "ArrayList<String>";

                } else if (substring.equals("l|List Map")) {
                    substring = "ArrayList<HashMap<String, Object>>";

                } else if (split.length == 2) {
                    substring = split[1];

                } else if (split.length == 3) {
                    substring = split[2];
                }
            }

            return substring;
        } catch (Exception e) {
            return "void";
        }
    }

    public static String getMbTypeFromRadioButton(RadioGroup radioGroup) {
        String type;
        switch (radioGroup.getCheckedRadioButtonId()) {
            case 2131232434:
                type = "s";
                break;

            case 2131232435:
                type = "d";
                break;

            case 2131232436:
                type = "b";
                break;

            case 2131232448:
                type = "a|Map";
                break;

            case 2131232449:
                type = "l|List String";
                break;

            case 2131232450:
                type = "l|List Map";
                break;

<<<<<<< HEAD
            case 2131232451:
                type = "v|View";
                break;

=======
            case 2131232448:
                str = "a|Map";
                break;
            case 2131232449:
                str = "l|List String";
                break;
            case 2131232450:
                str = "l|List Map";
                break;
            case 2131232451:
                str = "v|View";
                break;
>>>>>>> 6ec326c9
            case 2131232437:
            case 2131232438:
            case 2131232439:
            case 2131232440:
            case 2131232441:
            case 2131232442:
            case 2131232443:
            case 2131232444:
            case 2131232445:
            case 2131232446:
            case 2131232447:
            default:
<<<<<<< HEAD
                type = " ";
                break;
        }
        return type;
=======
                str = " ";
                break;
        }

        return str;
>>>>>>> 6ec326c9
    }

    public static void listMoreblocks(Iterator<Pair<String, String>> it, LogicEditorActivity logicEditorActivity) {
        while (it.hasNext()) {
            String str = it.next().second;
            String moreblockChar = getMoreblockChar(str);

            if (moreblockChar.contains("|")) {
                String[] split = moreblockChar.split("\\|");
                logicEditorActivity.a(getMbName(str), split[0], split[1], "definedFunc").setTag(getMbName(str));
            } else {
                logicEditorActivity.a(getMbName(str), moreblockChar, "definedFunc").setTag(getMbName(str));
            }
        }
    }

    public static String getMoreblockChar(String str) {
        String str2;
        String mbType = getMbType(str);

        if (mbType.equals("void"))              str2 = " ";
        else if (mbType.equals("String"))       str2 = "s";
        else if (mbType.equals("double"))       str2 = "d";
        else if (mbType.equals("boolean"))      str2 = "b";
        else if (mbType.contains("|"))          return mbType;
        else                                    str2 = " ";

        return str2;
    }

    public static String injectMbType(String str, String str2, String str3) {
        String str4 = str;

        if (!str3.equals(" ")) {
            if (str3.contains("|")) {
                str4 = injectToMbName(str4, str2, str3);

            } else if (str3.equals("s")) {
                str4 = injectToMbName(str4, str2, "String");

            } else if (str3.equals("d")) {
                str4 = injectToMbName(str4, str2, "double");

            } else if (str3.equals("b")) {
                str4 = injectToMbName(str4, str2, "boolean");
            }
        }

        return str4;

    }

    public static String injectToMbName(String str, String str2, String str3) {
        String replaceFirst;

        if (str.equals(str2)) {
            replaceFirst = str + "[" + str3 + "]";
        } else {
            replaceFirst = str.replaceFirst(str2, str2 + "[" + str3 + "]");
        }

        return replaceFirst;
    }

    public static String getPreviewType(String str) {
        if (str.contains("|")) return "a";

        return str;
    }
}<|MERGE_RESOLUTION|>--- conflicted
+++ resolved
@@ -123,25 +123,10 @@
                 type = "l|List Map";
                 break;
 
-<<<<<<< HEAD
             case 2131232451:
                 type = "v|View";
                 break;
 
-=======
-            case 2131232448:
-                str = "a|Map";
-                break;
-            case 2131232449:
-                str = "l|List String";
-                break;
-            case 2131232450:
-                str = "l|List Map";
-                break;
-            case 2131232451:
-                str = "v|View";
-                break;
->>>>>>> 6ec326c9
             case 2131232437:
             case 2131232438:
             case 2131232439:
@@ -154,18 +139,10 @@
             case 2131232446:
             case 2131232447:
             default:
-<<<<<<< HEAD
                 type = " ";
                 break;
         }
         return type;
-=======
-                str = " ";
-                break;
-        }
-
-        return str;
->>>>>>> 6ec326c9
     }
 
     public static void listMoreblocks(Iterator<Pair<String, String>> it, LogicEditorActivity logicEditorActivity) {
