package mod.hey.studios.moreblock.importer;

import static mod.SketchwareUtil.getDip;

import android.app.Activity;
import android.view.View;
import android.view.ViewGroup;
import android.widget.BaseAdapter;
import android.widget.FrameLayout;
import android.widget.ImageView;
import android.widget.LinearLayout;
import android.widget.ListView;
import android.widget.SearchView;
import android.widget.TextView;

import androidx.core.content.res.ResourcesCompat;

import com.besome.sketch.beans.MoreBlockCollectionBean;
import com.sketchware.remod.R;

import java.util.ArrayList;

import a.a.a.aB;
import mod.SketchwareUtil;
import mod.hey.studios.util.Helper;
import mod.jbk.util.BlockUtil;

public class MoreblockImporterDialog extends aB {

    private final ArrayList<MoreBlockCollectionBean> internalList;
    private final CallBack callback;

    private final Activity act;
    private ArrayList<MoreBlockCollectionBean> list;
    private Adapter la;

    public MoreblockImporterDialog(Activity act, ArrayList<MoreBlockCollectionBean> beanList, CallBack callback) {
        super(act);
        this.act = act;
        internalList = beanList;
        list = new ArrayList<>(beanList);
        this.callback = callback;
    }

    public void show() {
        super.b("Select a More Block");
        super.a(R.drawable.more_block_96dp);

        SearchView searchView = new SearchView(act);

        searchView.setQueryHint("Search...");
        searchView.setIconifiedByDefault(false);
        searchView.setFocusable(false);
        searchView.setFocusableInTouchMode(true);

        {
            LinearLayout.LayoutParams searchViewParams = new LinearLayout.LayoutParams(
                    ViewGroup.LayoutParams.MATCH_PARENT,
                    ViewGroup.LayoutParams.WRAP_CONTENT);
            searchViewParams.setMargins(
                    0,
                    (int) getDip(5),
                    0,
                    (int) getDip(10)
            );
            searchView.setLayoutParams(searchViewParams);
        }

        searchView.setOnQueryTextListener(new SearchView.OnQueryTextListener() {
            @Override
            public boolean onQueryTextSubmit(String query) {
                return false;
            }

            @Override
            public boolean onQueryTextChange(String query) {
                if (query.isEmpty()) {
                    //just return the internal list
                    list = new ArrayList<>(internalList);
                } else {
                    list = new ArrayList<>();

                    for (MoreBlockCollectionBean bean : internalList) {
                        if (bean.name.toLowerCase().contains(query.toLowerCase())
                                || bean.spec.toLowerCase().contains(query.toLowerCase())) {
                            list.add(bean);
                        }
                    }
                }

                la.resetPos();
                la.notifyDataSetChanged();

                return false;
            }
        });

        ListView lw = new ListView(act);
        {
            LinearLayout.LayoutParams listViewParams = new LinearLayout.LayoutParams(
                    ViewGroup.LayoutParams.MATCH_PARENT,
                    ViewGroup.LayoutParams.WRAP_CONTENT);
            listViewParams.setMargins(
                    0,
                    0,
                    0,
                    (int) getDip(18)
            );
            lw.setLayoutParams(listViewParams);
            lw.setDivider(ResourcesCompat.getDrawable(act.getResources(), android.R.color.transparent, act.getTheme()));
            lw.setDividerHeight((int) getDip(10));
        }

        la = new Adapter();
        lw.setAdapter(la);

        LinearLayout ln = new LinearLayout(act);
        ln.setOrientation(LinearLayout.VERTICAL);
        ln.setLayoutParams(new LinearLayout.LayoutParams(
                ViewGroup.LayoutParams.MATCH_PARENT,
                ViewGroup.LayoutParams.WRAP_CONTENT));
        ln.addView(searchView);
        ln.addView(lw);

<<<<<<< HEAD
        dialog.a(ln);
        dialog.b(act.getString(R.string.common_word_select), (d, which) -> {
=======
        super.a(ln);
        super.b(act.getString(R.string.common_word_select), v -> {
>>>>>>> 7004f3b6
            MoreBlockCollectionBean selectedBean = la.getSelectedItem();

            if (selectedBean == null) {
                SketchwareUtil.toastError("Select a More Block");
            } else {
                callback.onSelected(selectedBean);

<<<<<<< HEAD
                d.dismiss();
            }
        });
        dialog.a(act.getString(R.string.common_word_cancel), (d, which) -> Helper.getDialogDismissListener(d));
        dialog.show();
=======
                dismiss();
            }
        });
        super.a(act.getString(R.string.common_word_cancel), Helper.getDialogDismissListener(this));
        super.show();
>>>>>>> 7004f3b6
    }

    public interface CallBack {
        void onSelected(MoreBlockCollectionBean bean);
    }

    private class Adapter extends BaseAdapter {

        private int selectedPos = -1;

        public MoreBlockCollectionBean getSelectedItem() {
            return selectedPos != -1 ? getItem(selectedPos) : null;
        }

        public void resetPos() {
            selectedPos = -1;
        }

        @Override
        public int getCount() {
            return list.size();
        }

        @Override
        public MoreBlockCollectionBean getItem(int position) {
            return list.get(position);
        }

        @Override
        public long getItemId(int position) {
            return 0;
        }

        @Override
        public View getView(int position, View convertView, ViewGroup parent) {
            if (convertView == null) {
                convertView = act.getLayoutInflater().inflate(R.layout.manage_collection_popup_import_more_block_list_item, parent, false);
            }

            FrameLayout blockArea = convertView.findViewById(R.id.block_area);
            TextView title = convertView.findViewById(R.id.tv_block_name);
            ImageView selected = convertView.findViewById(R.id.img_selected);

            if (position == selectedPos) {
                selected.setVisibility(View.VISIBLE);
            } else {
                selected.setVisibility(View.GONE);
            }

            title.setText(getItem(position).name);
            blockArea.removeAllViews();
            BlockUtil.loadMoreblockPreview(blockArea, getItem(position).spec);

            View.OnClickListener listener = v -> {
                selectedPos = position;
                notifyDataSetChanged();
            };

            convertView.findViewById(R.id.layout_item).setOnClickListener(listener);
            blockArea.setOnClickListener(listener);
            title.setOnClickListener(listener);

            return convertView;
        }
    }
}<|MERGE_RESOLUTION|>--- conflicted
+++ resolved
@@ -122,33 +122,19 @@
         ln.addView(searchView);
         ln.addView(lw);
 
-<<<<<<< HEAD
         dialog.a(ln);
         dialog.b(act.getString(R.string.common_word_select), (d, which) -> {
-=======
-        super.a(ln);
-        super.b(act.getString(R.string.common_word_select), v -> {
->>>>>>> 7004f3b6
             MoreBlockCollectionBean selectedBean = la.getSelectedItem();
 
             if (selectedBean == null) {
                 SketchwareUtil.toastError("Select a More Block");
             } else {
                 callback.onSelected(selectedBean);
-
-<<<<<<< HEAD
                 d.dismiss();
             }
         });
         dialog.a(act.getString(R.string.common_word_cancel), (d, which) -> Helper.getDialogDismissListener(d));
         dialog.show();
-=======
-                dismiss();
-            }
-        });
-        super.a(act.getString(R.string.common_word_cancel), Helper.getDialogDismissListener(this));
-        super.show();
->>>>>>> 7004f3b6
     }
 
     public interface CallBack {
