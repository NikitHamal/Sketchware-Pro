--- conflicted
+++ resolved
@@ -23,92 +23,21 @@
     }
 
     public void show() {
-<<<<<<< HEAD
         final aB dialog = new aB(activity);
         dialog.a(R.drawable.numbers_48);
         dialog.b("Advanced Version Control");
-        final LinearLayout root = new LinearLayout(activity);
-        root.setOrientation(LinearLayout.VERTICAL);
-
-        final LinearLayout regularNumbersContainer = new LinearLayout(activity);
-        final TextInputLayout tilVersionCode = new TextInputLayout(activity);
-        final LinearLayout.LayoutParams tilVersionCodeParams = new LinearLayout.LayoutParams(
-                (int) getDip(100),
-                ViewGroup.LayoutParams.WRAP_CONTENT);
-        tilVersionCodeParams.setMargins(
-                (int) getDip(5),
-                (int) getDip(5),
-                (int) getDip(5),
-                (int) getDip(5)
-        );
-        tilVersionCode.setLayoutParams(tilVersionCodeParams);
-        final EditText version_code = new EditText(activity);
-        version_code.setHint("Version Code");
-        version_code.setImeOptions(EditorInfo.IME_ACTION_NEXT);
-        version_code.setInputType(EditorInfo.TYPE_CLASS_NUMBER);
-        version_code.setPadding(
-                (int) getDip(8),
-                (int) getDip(8),
-                (int) getDip(8),
-                (int) getDip(8)
-        );
-        version_code.setTextSize(13);
-        tilVersionCode.addView(version_code);
-        regularNumbersContainer.addView(tilVersionCode);
-
-        final TextInputLayout tilVersionName = new TextInputLayout(activity);
-        LinearLayout.LayoutParams tilVersionNameParams = new LinearLayout.LayoutParams(
-                ViewGroup.LayoutParams.MATCH_PARENT,
-                ViewGroup.LayoutParams.WRAP_CONTENT);
-        tilVersionNameParams.setMargins(
-                (int) getDip(5),
-                (int) getDip(5),
-                (int) getDip(5),
-                (int) getDip(5)
-        );
-        tilVersionName.setLayoutParams(tilVersionNameParams);
-        final EditText version_name1 = new EditText(activity);
-        version_name1.setLayoutParams(new LinearLayout.LayoutParams(
-                ViewGroup.LayoutParams.MATCH_PARENT,
-                ViewGroup.LayoutParams.WRAP_CONTENT));
-        version_name1.setHint("Version Name");
-        version_name1.setImeOptions(EditorInfo.IME_ACTION_NEXT);
-        version_name1.setKeyListener(DigitsKeyListener.getInstance("1234567890."));
-        version_name1.setPadding(
-                (int) getDip(8),
-                (int) getDip(8),
-                (int) getDip(8),
-                (int) getDip(8)
-        );
-        version_name1.setTextSize(13);
-        tilVersionName.addView(version_name1);
-        regularNumbersContainer.addView(tilVersionName);
-        root.addView(regularNumbersContainer);
-=======
-        final SketchDialog dialog = new SketchDialog(activity);
-        dialog.setTitle("Advanced Version Control");
-        dialog.setIcon(R.drawable.numbers_48);
->>>>>>> 4579371d
 
         binding.versionCode.setText(String.valueOf(Integer.parseInt(activity.binding.verCode.getText().toString())));
         binding.versionName1.setText(activity.binding.verName.getText().toString().split(" ")[0]);
         if (activity.binding.verName.getText().toString().split(" ").length > 1) {
             binding.versionName2.setText(activity.binding.verName.getText().toString().split(" ")[1]);
         }
-<<<<<<< HEAD
-        dialog.a(root);
-        dialog.b(activity.getString(R.string.common_word_save), (d, which) -> {
-            final String versionCode = version_code.getText().toString();
-            final String versionName = version_name1.getText().toString();
-            final String versionNamePostfix = version_name2.getText().toString();
-=======
 
-        dialog.setView(binding.getRoot());
-        dialog.setPositiveButton(activity.getString(R.string.common_word_save), v -> {
+        dialog.a(binding.getRoot());
+        dialog.a(activity.getString(R.string.common_word_save), (d, which) -> {
             final String verCode = binding.versionCode.getText().toString();
             final String verName = binding.versionName1.getText().toString();
             final String verNamePostfix = binding.versionName2.getText().toString();
->>>>>>> 4579371d
 
             boolean validVerCode = !TextUtils.isEmpty(verCode);
             boolean validVerName = !TextUtils.isEmpty(verName);
@@ -125,24 +54,15 @@
                 binding.versionName1.setError("Invalid Version Name");
             }
 
-<<<<<<< HEAD
             if (!mB.a() && validVersionCode && validVersionName) {
                 activity.projectVersionCodeView.setText(versionCode);
                 activity.projectVersionNameView.setText(versionNamePostfix.length() > 0 ? (versionName + " " + versionNamePostfix) : versionName);
                 d.dismiss();
             }
         });
+
+        binding.versionName2.addTextChangedListener(new VersionNamePostfixValidator(activity, binding.tilVersionNameExtra));
         dialog.a(activity.getString(R.string.common_word_cancel), (d, which) -> Helper.getDialogDismissListener(d));
-=======
-            if (!mB.a() && validVerCode && validVerName) {
-                activity.binding.verCode.setText(verCode);
-                activity.binding.verName.setText(verNamePostfix.length() > 0 ? (verName + " " + verNamePostfix) : verName);
-                dialog.dismiss();
-            }
-        });
-        binding.versionName2.addTextChangedListener(new VersionNamePostfixValidator(activity, binding.tilVersionNameExtra));
-        dialog.setNegativeButton(activity.getString(R.string.common_word_cancel), Helper.getDialogDismissListener(dialog));
->>>>>>> 4579371d
         dialog.show();
     }
 }