def secrets = System.getenv("GOOGLE_SERVICES_JSON")
def analyticsEnabled = secrets != null

apply plugin: "com.android.application"
apply plugin: "kotlin-android"

if (analyticsEnabled) {
    apply plugin: "com.google.gms.google-services"
    apply plugin: "com.google.firebase.crashlytics"
}

android {
<<<<<<< HEAD
    compileSdk 34
=======
    compileSdk 33
>>>>>>> b448e272

    def gitCommitHash = "git rev-parse HEAD".execute().text.trim()

    def getCommitHash = { ->
        def stdout = new ByteArrayOutputStream()
        exec {
            commandLine "git", "rev-parse", "--short", "HEAD"
            standardOutput = stdout
        }
        return stdout.toString().trim()
    }

    defaultConfig {
        applicationId "com.sketchware.remod"
        namespace "com.sketchware.remod"
        //noinspection ExpiredTargetSdkVersion since we don't target getting Sketchware Pro on Google Play.
        targetSdkVersion 28
        versionCode 150
        versionName "v6.4.0-SNAPSHOT-" + getCommitHash()

        buildConfigField("String", "GIT_HASH", "\"${gitCommitHash}\"")

        buildConfigField("String", "FLAVOR_NAME_WITH_AABS", "\"minApi26\"")
        buildConfigField("String", "FLAVOR_NAME_WITHOUT_AABS", "\"minApi21\"")

        buildConfigField("String", "VERSION_NAME_WITHOUT_FLAVOR", "\"v6.4.0-SNAPSHOT-${getCommitHash()}\"")

        buildConfigField("String", "CRASH_REPORT_WEBHOOK_URL", "\"${System.getenv("CRASH_REPORT_WEBHOOK_URL")}\"")
    }

    flavorDimensions = ["api"]
    productFlavors {
        minApi26 {
            dimension "api"
            minSdkVersion 26
            versionNameSuffix "-minApi26"
            isDefault = true
        }

        minApi21 {
            dimension "api"
            minSdkVersion 21
            versionNameSuffix "-minApi21"
        }
    }

    buildTypes {
        release {
            minifyEnabled false
            proguardFiles getDefaultProguardFile("proguard-android-optimize.txt"), "proguard-rules.pro"
        }
    }

    packagingOptions {
        resources.excludes += "license/*"
        resources.excludes += "META-INF/DEPENDENCIES"
        resources.pickFirsts += "api_database/*"
    }

    compileOptions {
        coreLibraryDesugaringEnabled true
        sourceCompatibility JavaVersion.VERSION_17
        targetCompatibility JavaVersion.VERSION_17
    }

    kotlinOptions {
        jvmTarget = "17"
    }

    androidResources {
        additionalParameters "--stable-ids", "public-stable-ids.txt"
    }

    signingConfigs {
        debug {
            storeFile file("../testkey.keystore")
            storePassword "testkey"
            keyAlias "testkey"
            keyPassword "testkey"
        }
    }

    buildFeatures {
        viewBinding true
    }
}

dependencies {
    implementation fileTree(dir: "libs", include: ["*.jar", "*.aar"], exclude: "proguard-base-7.2.2.jar")

    implementation "androidx.appcompat:appcompat:1.6.1"
    implementation "androidx.activity:activity:1.8.0"
    implementation "androidx.recyclerview:recyclerview:1.3.1"
    implementation "androidx.cardview:cardview:1.0.0"
    implementation "androidx.viewpager:viewpager:1.0.0"
    implementation "androidx.swiperefreshlayout:swiperefreshlayout:1.1.0"
    implementation "com.google.android.material:material:1.10.0"
    implementation "com.airbnb.android:lottie:3.1.0"
    implementation "com.google.android.flexbox:flexbox:3.0.0"

    implementation "androidx.annotation:annotation:1.6.0"
    implementation "com.android.tools:annotations:31.0.2"
    implementation "com.google.guava:guava:32.0.1-jre"
    implementation 'androidx.exifinterface:exifinterface:1.3.6'

    def editorGroupId = "io.github.Rosemoe.sora-editor"
    implementation platform("$editorGroupId:bom:0.21.1-f243159-SNAPSHOT")
    implementation "$editorGroupId:editor"
    implementation "$editorGroupId:language-java"
    implementation "$editorGroupId:language-textmate"

    implementation "de.hdodenhof:circleimageview:3.1.0"
    implementation "com.github.angads25:filepicker:1.1.1"

    minApi26Implementation "com.android.tools.build:bundletool:1.15.1"
    //noinspection GradleDependency copied from above dependency for not just runtime access
    minApi26Implementation "com.google.protobuf:protobuf-java:3.19.2"
    //noinspection GradleDependency
    implementation "com.android.tools:sdklib:25.3.0", { exclude group: "com.intellij", module: "annotations" }
    implementation "com.android.tools:r8:8.0.40"
    implementation "com.github.Iyxan23:zipalign-java:1.0.0"

    implementation "com.google.code.gson:gson:2.10.1"
    implementation "com.madgag:scpkix-jdk15on:1.47.0.2"

    //noinspection GradleDependency
    implementation "com.squareup.okhttp3:okhttp:4.10.0"
    //noinspection GradleDependency
    implementation "com.squareup.okio:okio:3.1.0"
    implementation "com.github.Cosmic-Ide:DependencyResolver:868996895a"

    minApi21Implementation "net.sf.proguard:proguard-base:6.0.3"
    minApi26Implementation files('libs/proguard-base-7.2.2.jar')
    minApi26Implementation 'com.guardsquare:proguard-core:9.0.2'
    minApi26Implementation 'org.jetbrains.kotlin:kotlin-stdlib-jdk8:1.8.22'

    //noinspection GradleDependency
    minApi21Implementation "org.eclipse.jdt:ecj:3.13.0"
    minApi26Implementation "org.eclipse.jdt:ecj:3.26.0"

    minApi26Implementation project(path: ":kotlinc")

    implementation "com.github.topjohnwu.libsu:core:5.0.4"
    implementation "dev.chrisbanes.insetter:insetter:0.6.1"

    // Analytics and Crashlytics
    if (analyticsEnabled) {
        new File("$projectDir/google-services.json").text = secrets
    }
    implementation platform("com.google.firebase:firebase-bom:31.2.1")
    implementation "com.google.firebase:firebase-crashlytics"
    implementation "com.google.firebase:firebase-analytics"

    coreLibraryDesugaring "com.android.tools:desugar_jdk_libs_nio:2.0.3"
}<|MERGE_RESOLUTION|>--- conflicted
+++ resolved
@@ -10,11 +10,7 @@
 }
 
 android {
-<<<<<<< HEAD
     compileSdk 34
-=======
-    compileSdk 33
->>>>>>> b448e272
 
     def gitCommitHash = "git rev-parse HEAD".execute().text.trim()
 
