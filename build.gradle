--- conflicted
+++ resolved
@@ -5,13 +5,8 @@
         mavenCentral()
     }
     dependencies {
-<<<<<<< HEAD
-        classpath 'com.android.tools.build:gradle:8.2.0'
-        classpath "org.jetbrains.kotlin:kotlin-gradle-plugin:1.7.10"
-=======
         classpath "com.android.tools.build:gradle:8.2.0"
         classpath "org.jetbrains.kotlin:kotlin-gradle-plugin:2.0.0"
->>>>>>> d48652e5
         classpath "com.google.firebase:firebase-crashlytics-gradle:2.9.6"
         classpath "com.google.gms:google-services:4.3.15"
         // NOTE: Do not place your application dependencies here; they belong
